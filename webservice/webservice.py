<<<<<<< HEAD
=======
from flask import Flask, jsonify, request, session, Blueprint
from flask_login import LoginManager, login_required, \
    current_user, UserMixin
# from flask import current_app as app
import json
# from flask_sqlalchemy import SQLAlchemy
# from flask_migrate import Migrate
import flask_excel as excel
from flask.ext.elasticsearch import Elasticsearch
>>>>>>> ce980cd7
import ast
import config
from flask import jsonify, request, Blueprint
import logging.config
import os
from responseobjects.elastic_request_builder import \
    ElasticTransformDump as EsTd
from responseobjects.utilities import json_pp

# Setting up logging
base_path = os.path.dirname(os.path.abspath(__file__))
logging.config.fileConfig('{}/config/logging.conf'.format(base_path))
bp_logger = logging.getLogger("dashboardService.webservice")
# Setting up the blueprint
webservicebp = Blueprint('webservicebp', 'webservicebp')
# TODO: Write the docstrings so they can support swagger.
# Please see https://github.com/rochacbruno/flasgger
# stackoverflow.com/questions/43911510/ \
# how-to-write-docstring-for-url-parameters


<<<<<<< HEAD
@webservicebp.route('/repository/files', methods=['GET'])
@webservicebp.route('/repository/files/', methods=['GET'])
@webservicebp.route('/repository/files/<file_id>', methods=['GET'])
=======
    return protoDict

#@login_manager.user_loader
#def load_user(user_id):
#    return User.query.get(int(user_id))
#
#
#@webservicebp.route('/login')
#def login():
#    if current_user.is_authenticated:
#        redirect('https://{}'.format(os.getenv('DCC_DASHBOARD_HOST')))
#    else:
#        redirect('https://{}/login'.format(os.getenv('DCC_DASHBOARD_HOST')))



# This returns the agreggate terms and the list of hits from ElasticSearch
@webservicebp.route('/repository/files')
@webservicebp.route('/repository/files/')
@webservicebp.route('/repository/files/<file_id>')
>>>>>>> ce980cd7
def get_data(file_id=None):
    """
    Returns a dictionary with entries that can be used by the browser
    to display the data and facets
    parameters:
        - name: filters
          in: query
          type: string
          description: Filters to be applied when calling ElasticSearch
        - name: from
          in: query
          type: integer
          description: From where should we start returning the results
        - name: size
          in: integer
          type: string
          description: Size of the page being returned
        - name: order
          in: query
          type: string
          description: Whether it should be in ascending or descending order
        - name: sort
          in: query
          type: string
          description: Which field to sort by
    :return: Returns a dictionary with the entries to be used when generating
    the facets and/or table data
    """
    # Setup logging
    logger = logging.getLogger("dashboardService.webservice.get_data")
    # Get all the parameters from the URL
    logger.debug('Parameter file_id: {}'.format(file_id))
    filters = request.args.get('filters', '{"file": {}}')
    logger.debug("Filters string is: {}".format(filters))
    try:
        logger.info("Extracting the filter parameter from the request")
        filters = ast.literal_eval(filters)
        filters = {"file": {}} if filters == {} else filters
    except Exception, e:
<<<<<<< HEAD
        logger.error("Malformed filters parameter: {}".format(e.message))
        return "Malformed filters parameter"
    # Make the default pagination
    logger.info("Creating pagination")
    pagination = {
        "from": request.args.get('from', 1, type=int),
        "order": request.args.get('order', 'desc'),
        "size": request.args.get('size', 5, type=int),
        "sort":    request.args.get('sort', 'center_name'),
    }
    logger.debug("Pagination: \n".format(json_pp(pagination)))
    # Handle <file_id> request form
    if file_id is not None:
        logger.info("Handling single file id search")
        filters['file']['fileId'] = {"is": [file_id]}
    # Create and instance of the ElasticTransformDump
    logger.info("Creating ElasticTransformDump object")
    es_td = EsTd(es_domain=os.getenv("ES_DOMAIN", "elasticsearch1"),
                 es_port=os.getenv("ES_PORT", 9200),
                 es_protocol=os.getenv("ES_PROTOCOL", "http"))
    # Get the response back
    logger.info("Creating the API response")
    response = es_td.transform_request(filters=filters,
                                       pagination=pagination,
                                       post_filter=True)
    # Returning a single response if <file_id> request form is used
    if file_id is not None:
        response = response['hits'][0]
    return jsonify(response)


@webservicebp.route('/repository/files/piecharts', methods=['GET'])
def get_data_pie():
    """
    Returns a dictionary with entries that can be used by the
    browser to generate piecharts
    parameters:
        - name: filters
          in: query
          type: string
          description: Filters to be applied when calling ElasticSearch
        - name: from
          in: query
          type: integer
          description: From where should we start returning the results
        - name: size
          in: integer
          type: string
          description: Size of the page being returned
        - name: order
          in: query
          type: string
          description: Whether it should be in ascending or descending order
        - name: sort
          in: integer
          type: string
          description: Which field to sort by
    :return: Returns a dictionary with the entries to be used when generating
    a pie chart
    """
    # Setup logging
    logger = logging.getLogger("dashboardService.webservice.get_data_pie")
    # Get all the parameters from the URL
    filters = request.args.get('filters', '{"file": {}}')
    logger.debug("Filters string is: {}".format(filters))
=======
        print str(e)
        m_filters = None
        mQuery = {"match_all": {}}
        mQuery2 = {}
        pass
    # The json with aggs to call ES
    aggs_list = {}
    with open(apache_path + 'aggs.json') as my_aggs:
        # with open('aggs.json') as my_aggs:
        aggs_list = json.load(my_aggs)
    # Add the appropriate filters to the aggs_list
    if "match_all" not in mQuery:
        for key, value in aggs_list.items():
            aggs_list[key]['filter'] = copy.deepcopy(mQuery2)
            # print "Printing mQuery2", mQuery2
            # print "Printing filter field", aggs_list[key]['filter']
            for index, single_filter in enumerate(aggs_list[key]['filter']['bool']['must']):
                # print single_filter
                one_item_list = single_filter['constant_score']['filter']['terms'].items()
                if inverseAggs[one_item_list[0][0]] == key:
                    # print aggs_list[key]['filter']['bool']['must']
                    aggs_list[key]['filter']['bool']['must'].pop(index)
                    # In case there is no filter condition present
                    if len(aggs_list[key]['filter']['bool']['must']) == 0:
                        aggs_list[key]['filter'] = {}

                        # print aggs_list


                        # for agg_filter in mQuery['bool']['must']:
                        # 	#agg_filter['constant_score']['filter']['terms']
                        # 	for key, value in agg_filter['constant_score']['filter']['terms'].items():
                        # 		if inverseAggs[key] in aggs_list:
                        # 			aggs_list[inverseAggs[key]]['filter'] = mQuery
                        # 				for agg_little_filter in aggs_list[inverseAggs[key]]['filter']['bool']['must']:
                        # 					#agg_filter['constant_score']['filter']['terms']
                        # 					#Check if the field is the same as your aggregate.
                        # 					for key2, value2 in agg_little_filter['constant_score']['filter']['terms'].items():

                        # 					for key, value in agg_filter['constant_score']['filter']['terms'].items():

    # print "This is what get's into ES", {"query": {"match_all":{}}, "post_filter": mQuery2, "aggs" : aggs_list, "_source":m_fields_List}

    if file_id:
        query_body = {"prefix": {"file_id": file_id}}
        body = {"query": query_body}
        mText = es.search(index='fb_alias', body=body, from_=0, size=5)
        result = parse_ES_response(mText, m_size, m_from, m_sort, m_order, key_search=True)
        return jsonify(result['hits'][0])
    elif idSearch:
        mText = es.search(index='fb_alias', body={"query": {
            "constant_score": {"filter": {"terms": {"file_id": idSearch}}}},
            "post_filter": mQuery2, "aggs": aggs_list, "_source": m_fields_List},
                          from_=m_from, size=m_size, sort=m_sort + ":" + m_order)
    elif idDonorSearch:
        mText = es.search(index='fb_alias', body={"query": {
            "constant_score": {"filter": {"terms": {"donor": idDonorSearch}}}},
            "post_filter": mQuery2, "aggs": aggs_list, "_source": m_fields_List},
                          from_=m_from, size=m_size, sort=m_sort + ":" + m_order)

    else:
        mText = es.search(index='fb_alias', body={"query": {"match_all": {}}, "post_filter": mQuery2, "aggs": aggs_list,
                                                  "_source": m_fields_List}, from_=m_from, size=m_size,
                          sort=m_sort + ":" + m_order)  # Changed "fields" to "_source"
    return jsonify(parse_ES_response(mText, m_size, m_from, m_sort, m_order))


###********************************TEST FOR THE PIECHARTS FACETS ENDPOINT**********************************************##
@webservicebp.route('/repository/files/piecharts')
def get_data_pie():
    print "Getting data"
    # Get the filters from the URL
    m_filters = request.args.get('filters')
    # Just add these filters so it doesn't break the application for now.
    m_from = request.args.get('from', 1, type=int)
    m_size = request.args.get('size', 5, type=int)
    m_sort = request.args.get('sort', 'center_name')
    m_order = request.args.get('order', 'desc')
    # Will hold the query that will be used when calling ES
    mQuery = {}
    # Gets the index in [0 - (N-1)] form to communicate with ES
    m_from -= 1

    # Dictionary for getting a reference to the aggs key
    idSearch = None
    idDonorSearch = None
    referenceAggs = {}
    inverseAggs = {}
    with open(apache_path + 'reference_aggs.json') as my_aggs:
        # with open('reference_aggs.json') as my_aggs:
        referenceAggs = json.load(my_aggs)

    with open(apache_path + 'inverse_aggs.json') as my_aggs:
        # with open('inverse_aggs.json') as my_aggs:
        inverseAggs = json.load(my_aggs)

    # Get a list of all the Filters requested
    try:
        m_filters = ast.literal_eval(m_filters)
        # Change the keys to the appropriate values.
        for key, value in m_filters['file'].items():
            if key in referenceAggs:
                # This performs the change.
                corrected_term = referenceAggs[key]
                m_filters['file'][corrected_term] = m_filters['file'].pop(key)
            if key == "fileId" or key == "id":
                idSearch = m_filters['file'].pop(key)["is"]
            if key == "donorId":
                idDonorSearch = m_filters['file'].pop(key)["is"]
                # print m_filters

        # Functions for calling the appropriates query filters
        matchValues = lambda x, y: {"filter": {"terms": {x: y['is']}}}
        filt_list = [{"constant_score": matchValues(x, y)} for x, y in m_filters['file'].items()]
        mQuery = {
            "bool": {"must": filt_list}}  # Removed the brackets; Make sure it doesn't break anything down the line
        mQuery2 = {"bool": {"must": filt_list}}

    except Exception, e:
        print str(e)
        m_filters = None
        mQuery = {"match_all": {}}
        mQuery2 = {}
        pass
    # Didctionary for getting a reference to the aggs key
    referenceAggs = {"centerName": "center_name", "projectCode": "project", "specimenType": "specimen_type",
                     "fileFormat": "file_type", "workFlow": "workflow", "analysisType": "analysis_type",
                     "program": "program"}
    inverseAggs = {"center_name": "centerName", "project": "projectCode", "specimen_type": "specimenType",
                   "file_type": "fileFormat", "workflow": "workFlow", "analysis_type": "analysisType",
                   "program": "program"}
    # The json with aggs to call ES
    aggs_list = {}
    with open(apache_path + 'aggs.json') as my_aggs:
        # with open('aggs.json') as my_aggs:
        aggs_list = json.load(my_aggs)
    # Add the appropriate filters to the aggs_list
    if "match_all" not in mQuery:
        for key, value in aggs_list.items():
            aggs_list[key]['filter'] = copy.deepcopy(mQuery2)
            # Remove these lines below, since the numbering in the piecharts is exclusively what's present in the table result.
            # print "Printing mQuery2", mQuery2
            # print "Printing filter field", aggs_list[key]['filter']
            # for index, single_filter in enumerate(aggs_list[key]['filter']['bool']['must']):
            # print single_filter
            # one_item_list = single_filter['constant_score']['filter']['terms'].items()
            # if inverseAggs[one_item_list[0][0]] == key:
            # 	#print aggs_list[key]['filter']['bool']['must']
            # 	aggs_list[key]['filter']['bool']['must'].pop(index)
            # 	#In case there is no filter condition present
            # 	if len(aggs_list[key]['filter']['bool']['must']) == 0:
            # 		aggs_list[key]['filter'] = {}

            # print aggs_list


            # for agg_filter in mQuery['bool']['must']:
            # 	#agg_filter['constant_score']['filter']['terms']
            # 	for key, value in agg_filter['constant_score']['filter']['terms'].items():
            # 		if inverseAggs[key] in aggs_list:
            # 			aggs_list[inverseAggs[key]]['filter'] = mQuery
            # 				for agg_little_filter in aggs_list[inverseAggs[key]]['filter']['bool']['must']:
            # 					#agg_filter['constant_score']['filter']['terms']
            # 					#Check if the field is the same as your aggregate.
            # 					for key2, value2 in agg_little_filter['constant_score']['filter']['terms'].items():

            # 					for key, value in agg_filter['constant_score']['filter']['terms'].items():

    # print "This is what get's into ES", {"query": {"match_all":{}}, "post_filter": mQuery2, "aggs" : aggs_list, "_source":m_fields_List}
    if idSearch:
        mText = es.search(index='fb_alias', body={"query": {
            "constant_score": {"filter": {"terms": {"file_id": idSearch}}}},
            "post_filter": mQuery2, "aggs": aggs_list, "_source": m_fields_List},
                          from_=m_from, size=m_size, sort=m_sort + ":" + m_order)
    elif idDonorSearch:
        mText = es.search(index='fb_alias', body={"query": {
            "constant_score": {"filter": {"terms": {"donor": idDonorSearch}}}},
            "post_filter": mQuery2, "aggs": aggs_list, "_source": m_fields_List},
                          from_=m_from, size=m_size, sort=m_sort + ":" + m_order)
    else:
        mText = es.search(index='fb_alias',
                          body={"query": {"match_all": {}}, "post_filter": mQuery2, "aggs": aggs_list}, from_=m_from,
                          size=m_size, sort=m_sort + ":" + m_order)  # Changed "fields" to "_source"
    return jsonify(parse_ES_response(mText, m_size, m_from, m_sort, m_order))


##*********************************************************************************************************************************##








# Get the manifest. You need to pass on the filters
@webservicebp.route('/repository/files/exportNew')
def get_manifes_newt():
    m_filters = request.args.get('filters')
    m_size = request.args.get('size', 25, type=int)
    mQuery = {}

    # Dictionary for getting a reference to the aggs key
    idSearch = None
    referenceAggs = {}
    inverseAggs = {}
    with open(apache_path + 'reference_aggs.json') as my_aggs:
        # with open('reference_aggs.json') as my_aggs:
        referenceAggs = json.load(my_aggs)

    with open(apache_path + 'inverse_aggs.json') as my_aggs:
        # with open('inverse_aggs.json') as my_aggs:
        inverseAggs = json.load(my_aggs)

>>>>>>> ce980cd7
    try:
        logger.info("Extracting the filter parameter from the request")
        filters = ast.literal_eval(filters)
        filters = {"file": {}} if filters == {} else filters
    except Exception, e:
<<<<<<< HEAD
        logger.error("Malformed filters parameter: {}".format(e.message))
        return "Malformed filters parameter"
    # Make the default pagination
    logger.info("Creating pagination")
    pagination = {
        "from": request.args.get('from', 1, type=int),
        "order": request.args.get('order', 'desc'),
        "size": request.args.get('size', 5, type=int),
        "sort":    request.args.get('sort', 'center_name'),
    }
    logger.debug("Pagination: \n".format(json_pp(pagination)))
    # Create and instance of the ElasticTransformDump
    logger.info("Creating ElasticTransformDump object")
    es_td = EsTd(es_domain=os.getenv("ES_DOMAIN", "elasticsearch1"),
                 es_port=os.getenv("ES_PORT", 9200),
                 es_protocol=os.getenv("ES_PROTOCOL", "http"))
    # Get the response back
    logger.info("Creating the API response")
    response = es_td.transform_request(filters=filters,
                                       pagination=pagination,
                                       post_filter=False)
    # Returning a single response if <file_id> request form is used
    return jsonify(response)


@webservicebp.route('/repository/files/summary', methods=['GET'])
=======
        print str(e)
        m_filters = None
        mQuery = {"match_all": {}}
        pass
    # Added the scroll variable. Need to put the scroll variable in a config file.
    scroll_config = ''
    with open(apache_path + 'scroll_config') as _scroll_config:
        # with open('scroll_config') as _scroll_config:
        scroll_config = _scroll_config.readline().strip()
    # print scroll_config

    if idSearch:
        mText = es.search(index='fb_alias', body={"query": {
            "constant_score": {"filter": {"terms": {"file_id": idSearch}}}},
            "post_filter": mQuery2, "aggs": aggs_list, "_source": m_fields_List},
                          from_=m_from, size=m_size, sort=m_sort + ":" + m_order)

    else:
        mText = es.search(index='fb_alias', body={"query": mQuery}, size=9999, scroll=scroll_config)  # '2m'

    # Set the variables to do scrolling. This should fix the problem with the small amount of
    sid = mText['_scroll_id']
    scroll_size = mText['hits']['total']
    # reader = [x['_source'] for x in mText['hits']['hits']]

    # MAKE SURE YOU TEST THIS
    while (scroll_size > 0):
        print "Scrolling..."
        page = es.scroll(scroll_id=sid, scroll='2m')
        # Update the Scroll ID
        sid = page['_scroll_id']
        # Get the number of results that we returned in the last scroll
        scroll_size = len(page['hits']['hits'])
        # Extend the result list
        # reader.extend([x['_source'] for x in page['hits']['hits']])
        mText['hits']['hits'].extend([x for x in page['hits']['hits']])
        print len(mText['hits']['hits'])
        print "Scroll Size: " + str(scroll_size)

    protoList = []
    for hit in mText['hits']['hits']:
        if '_source' in hit:
            protoList.append(hit['_source'])
            # protoList[-1]['_analysis_type'] = protoList[-1].pop('analysis_type')
            # protoList[-1]['_center_name'] = protoList[-1].pop('center_name')
            # protoList[-1]['_file_id'] = protoList[-1].pop('file_id')
    goodFormatList = []
    goodFormatList.append(
        ['Program', 'Project', 'File ID', 'Center Name', 'Submitter Donor ID', 'Donor UUID', 'Submitter Specimen ID',
         'Specimen UUID', 'Submitter Specimen Type', 'Submitter Experimental Design', 'Submitter Sample ID',
         'Sample UUID', 'Analysis Type', 'Workflow Name', 'Workflow Version', 'File Type', 'File Path', 'Bundle UUID'])
    for row in protoList:
        currentRow = [row['program'], row['project'], row['file_id'], row['center_name'], row['submittedDonorId'],
                      row['donor'], row['submittedSpecimenId'], row['specimenUUID'], row['specimen_type'],
                      row['experimentalStrategy'], row['submittedSampleId'], row['sampleId'], row['analysis_type'],
                      row['software'], row['workflowVersion'], row['file_type'], row['title'], row['repoDataBundleId']]
        goodFormatList.append(currentRow)
    # pass
    # print protoList
    # with open("manifest.tsv", "w") as manifest:
    # manifest.write("Program\tProject\tCenter Name\tSubmitter Donor ID\tDonor UUID\tSubmitter Specimen ID\tSpecimen UUID\tSubmitter Specimen Type\tSubmitter Experimental Design\tSubmitter Sample ID\tSample UUID\tAnalysis Type\tWorkflow Name\tWorkflow Version\tFile Type\tFile Path\n")
    # my_file = manifest

    return excel.make_response_from_array(goodFormatList, 'tsv', file_name='manifest')


# return excel.make_response_from_records(protoList, 'tsv', file_name = 'manifest')


# This will return a summary of the facets
@webservicebp.route('/repository/files/facets')
def get_facets():
    # Get the order of the keys for the facet list
    f_order = []
    d_order = []
    with open(apache_path + 'order_file') as file_order:
        f_order = file_order.readlines()
        f_order = [x.strip() for x in f_order]
    with open(apache_path + 'order_donor') as donor_order:
        d_order = donor_order.readlines()
        d_order = [x.strip() for x in d_order]

    # Search the aggregates.
    # Parse them
    # Return it as a JSON output.
    # Things I need to know: The final format of the indexes stored in ES
    facets_list = {}
    with open(apache_path + 'supported_facets.json') as my_facets:
        facets_list = json.load(my_facets)
        mText = es.search(index='fb_alias', body={"query": {"match_all": {}}, "aggs": {
            "centerName": {
                "terms": {"field": "center_name",
                          "min_doc_count": 0,
                          "size": 99999}
            },
            "projectCode": {
                "terms": {
                    "field": "project",
                    "min_doc_count": 0,
                    "size": 99999
                }
            },
            "specimenType": {
                "terms": {
                    "field": "specimen_type",
                    "min_doc_count": 0,
                    "size": 99999
                }
            },
            "fileFormat": {
                "terms": {
                    "field": "file_type",
                    "min_doc_count": 0,
                    "size": 99999
                }
            },
            "workFlow": {
                "terms": {
                    "field": "workflow",
                    "min_doc_count": 0,
                    "size": 99999
                }
            },
            "analysisType": {
                "terms": {
                    "field": "analysis_type",
                    "min_doc_count": 0,
                    "size": 99999
                }
            },
            "study": {
                "terms": {
                    "field": "study",
                    "min_doc_count": 0,
                    "size": 99999
                }
            },
            "experimental_design": {
                "terms": {
                    "field": "experimentalStrategy",
                    "min_doc_count": 0,
                    "size": 99999
                }
            },
            "data_type": {
                "terms": {
                    "field": "file_type",
                    "min_doc_count": 0,
                    "size": 99999
                }
            },
            "repository": {
                "terms": {
                    "field": "repoName",
                    "min_doc_count": 0,
                    "size": 99999
                }
            },
            "access_type": {
                "terms": {
                    "field": "access",
                    "min_doc_count": 0,
                    "size": 99999
                }
            }

        }})

        facets_list["DonorLevel"]['project']['values'] = [x['key'] for x in
                                                          mText['aggregations']['projectCode']['buckets']]
        facets_list["DonorLevel"]['data_types_available']['values'] = [x['key'] for x in
                                                                       mText['aggregations']['fileFormat']['buckets']]
        facets_list["DonorLevel"]['specimen_type']['values'] = [x['key'] for x in
                                                                mText['aggregations']['specimenType']['buckets']]
        facets_list["DonorLevel"]['study']['values'] = [x['key'] for x in mText['aggregations']['study']['buckets']]
        facets_list["DonorLevel"]['experimental_design']['values'] = [x['key'] for x in
                                                                      mText['aggregations']['experimental_design'][
                                                                          'buckets']]

        facets_list["FileLevel"]['file_format']['values'] = [x['key'] for x in
                                                             mText['aggregations']['fileFormat']['buckets']]
        facets_list["FileLevel"]['specimen_type']['values'] = [x['key'] for x in
                                                               mText['aggregations']['specimenType']['buckets']]
        facets_list["FileLevel"]['workflow']['values'] = [x['key'] for x in
                                                          mText['aggregations']['workFlow']['buckets']]
        facets_list["FileLevel"]['repository']['values'] = [x['key'] for x in
                                                            mText['aggregations']['repository']['buckets']]
        facets_list["FileLevel"]['data_type']['values'] = [x['key'] for x in
                                                           mText['aggregations']['data_type']['buckets']]
        facets_list["FileLevel"]['experimental_design']['values'] = [x['key'] for x in
                                                                     mText['aggregations']['experimental_design'][
                                                                         'buckets']]
        facets_list["FileLevel"]['access_type']['values'] = [x['key'] for x in
                                                             mText['aggregations']['access_type']['buckets']]

    array_facet_list = {'DonorLevel': [], 'FileLevel': []}
    for x in f_order:
        array_facet_list['FileLevel'].append({x: facets_list["FileLevel"][x]})
    for x in d_order:
        array_facet_list['DonorLevel'].append({x: facets_list["DonorLevel"][x]})

    return jsonify(array_facet_list)


# return jsonify(facets_list)

# This will return a summary as the one from the ICGC endpoint
# Takes filters as parameter.
@webservicebp.route('/repository/files/summary')
>>>>>>> ce980cd7
def get_summary():
    """
    Returns a summary based on the filters passed on to the call. Based on the
    ICGC endpoint.
    parameters:
        - name: filters
          in: query
          type: string
          description: Filters to be applied when calling ElasticSearch
    :return: Returns a jsonified Summary API response
    """
    # Setup logging
    logger = logging.getLogger("dashboardService.webservice.get_summary")
    # Get the filters from the URL
    filters = request.args.get('filters', '{"file": {}}')
    logger.debug("Filters string is: {}".format(filters))
    try:
        logger.info("Extracting the filter parameter from the request")
        filters = ast.literal_eval(filters)
        filters = {"file": {}} if filters == {} else filters
    except Exception, e:
<<<<<<< HEAD
        logger.error("Malformed filters parameter: {}".format(e.message))
        return "Malformed filters parameter"
    # Create and instance of the ElasticTransformDump
    logger.info("Creating ElasticTransformDump object")
    es_td = EsTd(es_domain=os.getenv("ES_DOMAIN", "elasticsearch1"),
                 es_port=os.getenv("ES_PORT", 9200),
                 es_protocol=os.getenv("ES_PROTOCOL", "http"))
    # Get the response back
    logger.info("Creating the API response")
    response = es_td.transform_summary(filters=filters)
    # Returning a single response if <file_id> request form is used
    return jsonify(response)


@webservicebp.route('/keywords', methods=['GET'])
def get_search():
    """
    Creates and returns a dictionary with entries that best match the query
    passed in to the endpoint
    parameters:
        - name: filters
          in: query
          type: string
          description: Filters to be applied when calling ElasticSearch
        - name: q
          in: query
          type: string
          description: String query to use when calling ElasticSearch
        - name: type
          in: query
          type: string
          description: Which type of response format should be returned
        - name: field
          in: query
          type: string
          description: Which field to search on. Defaults to file id
        - name: from
          in: query
          type: integer
          description: From where should we start returning the results
        - name: size
          in: integer
          type: string
          description: Size of the page being returned
    :return: A dictionary with entries that best match the query passed in
    to the endpoint
    """
    # Setup logging
    logger = logging.getLogger("dashboardService.webservice.get_search")
    # Get all the parameters from the URL
    # Get the query to use for searching. Forcing it to be str for now
    _query = request.args.get('q', '', type=str)
    logger.debug("String query is: {}".format(_query))
    # Get the filters
    filters = request.args.get('filters', '{"file": {}}')
=======
        print str(e)
        m_filters = None
        mQuery = {"match_all": {}}
        pass
    # Need to pass on the arguments for this.
    print mQuery
    mText = es.search(index='fb_alias', body={"query": mQuery, "aggs": {
        "centerName": {
            "terms": {"field": "center_name",
                      # "min_doc_count" : 0,
                      "size": 99999}
        },
        "projectCode": {
            "terms": {
                "field": "project",
                # "min_doc_count" : 0,
                "size": 99999
            }
        },
        "specimenType": {
            "terms": {
                "field": "specimen_type",
                # "min_doc_count" : 0,
                "size": 99999
            }
        },
        "fileFormat": {
            "terms": {
                "field": "file_type",
                # "min_doc_count" : 0,
                "size": 99999
            }
        },
        "workFlow": {
            "terms": {
                "field": "workflow",
                # "min_doc_count" : 0,
                "size": 99999
            }
        },
        "analysisType": {
            "terms": {
                "field": "analysis_type",
                # "min_doc_count" : 0,
                "size": 99999
            }
        },
        "donor": {
            "terms": {
                "field": "donor",
                # "min_doc_count" : 0,
                "size": 99999
            }
        },
        "submitterDonorPrimarySite": {
            "terms": {
                "field": "submitterDonorPrimarySite",
                # "min_doc_count": 0,
                "size": 99999
            }
        },
        "total_size": {
            "sum": {"field": "fileSize"}
        }
    }})

    print mText['aggregations']['donor']

    my_summary['fileCount'] = mText['hits']['total']
    my_summary['donorCount'] = len(mText['aggregations']['donor']['buckets'])
    my_summary['projectCount'] = len(mText['aggregations']['projectCode']['buckets'])
    my_summary['totalFileSize'] = mText['aggregations']['total_size']['value']
    my_summary['primarySiteCount'] = len(mText['aggregations']['submitterDonorPrimarySite']['buckets'])
    # To remove once this endpoint has some functionality
    return jsonify(my_summary)


# return "still working on this endpoint, updates soon!!"



###Methods for executing the search endpoint
# Searches keywords in the fb_alias index
def searchFile(_query, _filters, _from, _size):
    # Body of the query search
    query_body = {"prefix": {
        "file_id": _query}}  # {"query_string":{"query":_query, "default_field":"file_id", "analyzer":"my_analyzer"}}
    if not bool(_filters):
        body = {"query": query_body}
    else:
        body = {"query": query_body, "post_filter": _filters}

    mResult = es.search(index='fb_alias', body=body, from_=_from, size=_size)

    # Now you have the brute results from the ES query. All you need to do now is to parse the data
    # and put it in a pretty dictionary, and return it.

    # This variable will hold the response to be returned
    searchResults = {"hits": [], "pagination": {}}

    for hit in mResult['hits']['hits']:
        if '_source' in hit:
            searchResults['hits'].append({
                "id": hit['_source']['file_id'],
                "type": "file",
                "donorId": [hit['_source']['redwoodDonorUUID']],
                "fileName": [hit['_source']['title']],
                "dataType": hit['_source']['file_type'],
                "projectCode": [hit['_source']['project']],
                # "fileObjectId": hit['_source']['file_type'], #Probabbly we don't have this
                "fileBundleId": hit['_source']['repoDataBundleId']
            })

    searchResults['pagination']['count'] = len(mResult['hits']['hits'])
    searchResults['pagination']['total'] = mResult['hits']['total']
    searchResults['pagination']['size'] = _size
    searchResults['pagination']['from'] = _from
    searchResults['pagination']['page'] = (_from / (_size)) + 1
    searchResults['pagination']['pages'] = -(-mResult['hits']['total'] // _size)
    searchResults['pagination']['sort'] = "_score"  # Will alaways be sorted by score
    searchResults['pagination']['order'] = "desc"  # Will always be descendent order

    return searchResults


def searchFilesDonors(_query, _filters, _from, _size):
    # Body of the query search
    query_body = {"prefix": {"donor_uuid": _query}}  # {"query_string":{"query":_query}}
    if not bool(_filters):
        body = {"query": query_body}
    else:
        body = {"query": query_body, "post_filter": _filters}

    mResult = es.search(index='analysis_index', body=body, from_=_from, size=_size)

    # Now you have the brute results from the ES query. All you need to do now is to parse the data
    # and put it in a pretty dictionary, and return it.
    searchResults = {"hits": []}
    reader = [x['_source'] for x in mResult['hits']['hits']]
    for obj in reader:
        donorEntry = {}
        donor_id = obj['donor_uuid']  # This is the id
        donor_type = 'donor'  # this is the type
        # Iterate through the specimens
        donorEntry['id'] = donor_id
        donorEntry['type'] = donor_type

        searchResults['hits'].append(donorEntry)

    return searchResults


# Searches keywords in the analysis_index
def searchDonors(_query, _filters, _from, _size):
    # Body of the query search
    query_body = {"prefix": {"donor_uuid": _query}}  # {"query_string":{"query":_query}}
    if not bool(_filters):
        body = {"query": query_body}
    else:
        body = {"query": query_body, "post_filter": _filters}

    mResult = es.search(index='analysis_index', body=body, from_=_from, size=_size)

    # Now you have the brute results from the ES query. All you need to do now is to parse the data
    # and put it in a pretty dictionary, and return it.
    searchResults = {"hits": [], "pagination": {}}
    reader = [x['_source'] for x in mResult['hits']['hits']]
    for obj in reader:
        donorEntry = {}
        donor_id = obj['donor_uuid']  # This is the id
        donor_type = 'donor'  # this is the type
        donor_submitteId = obj['submitter_donor_id']  # This is the submittedId
        donor_projectId = obj['project']
        # This are the scpecimen and sample lists.
        donor_specimenIds = []
        donor_submitteSpecimenIds = []
        donor_sampleIds = []
        donor_submitteSampleIds = []
        # Iterate through the specimens
        for speci in obj['specimen']:
            donor_specimenIds.append(speci['specimen_uuid'])
            donor_submitteSpecimenIds.append(speci['submitter_specimen_id'])
            for sample in speci['samples']:
                donor_sampleIds.append(sample['sample_uuid'])
                donor_submitteSampleIds.append(sample['submitter_sample_id'])

        donorEntry['id'] = donor_id
        donorEntry['projectId'] = donor_projectId
        donorEntry['type'] = donor_type
        donorEntry['submittedId'] = donor_submitteId
        donorEntry['specimenIds'] = donor_specimenIds
        donorEntry['submittedSpecimenIds'] = donor_submitteSpecimenIds
        donorEntry['sampleIds'] = donor_sampleIds
        donorEntry['submittedSampleIds'] = donor_submitteSampleIds

        searchResults['hits'].append(donorEntry)

    searchResults['pagination']['count'] = len(mResult['hits']['hits'])
    searchResults['pagination']['total'] = mResult['hits']['total']
    searchResults['pagination']['size'] = _size
    searchResults['pagination']['from'] = _from
    searchResults['pagination']['page'] = (_from / (_size)) + 1
    searchResults['pagination']['pages'] = -(-mResult['hits']['total'] // _size)
    searchResults['pagination']['sort'] = "_score"  # Will alaways be sorted by score
    searchResults['pagination']['order'] = "desc"  # Will always be descendent order

    return searchResults


# This will return a search list
# Takes filters as parameter.
@webservicebp.route('/keywords')
def get_search():
    # Get the parameters
    m_query = request.args.get('q')
    m_filters = request.args.get('filters')
    m_from = request.args.get('from', 1, type=int)
    m_size = request.args.get('size', 5, type=int)
    m_type = request.args.get('type', 'file')
    # Won't implement this one just yet.
    m_field = request.args.get('field', 'file')

    # References
    referenceAggs = {}
    inverseAggs = {}
    m_from -= 1
    # Holder for the keyword result
    keywordResult = {}

    with open(apache_path + 'reference_aggs.json') as my_aggs:
        # with open('reference_aggs.json') as my_aggs:
        referenceAggs = json.load(my_aggs)

    with open(apache_path + 'inverse_aggs.json') as my_aggs:
        # with open('inverse_aggs.json') as my_aggs:
        inverseAggs = json.load(my_aggs)
    # Get the filters in an appropriate format
    try:
        m_filters = ast.literal_eval(m_filters)
        # Check if the string is in the other format. Change it as appropriate.
        for key, value in m_filters['file'].items():
            if key in referenceAggs:
                corrected_term = referenceAggs[key]
                # print corrected_term
                m_filters['file'][corrected_term] = m_filters['file'].pop(key)
            # Adding the filters from before, just in case the do keyword search combining donor and file ids
            if key == "fileId" or key == "id":
                # idSearch = m_filters['file'].pop(key)["is"]
                m_filters['file']["file_id"] = m_filters['file'].pop(key)
            if key == "donorId":
                # idSearch = m_filters['file'].pop(key)["is"]
                m_filters['file']["donor"] = m_filters['file'].pop(key)

                # print m_filters

        # Functions for calling the appropriates query filters
        matchValues = lambda x, y: {"filter": {"terms": {x: y['is']}}}
        filt_list = [{"constant_score": matchValues(x, y)} for x, y in m_filters['file'].items()]
        filterQuery = {
            "bool": {"must": filt_list}}  # Removed the brackets; Make sure it doesn't break anything down the line


    except Exception, e:
        print str(e)
        m_filters = None
        filterQuery = {}

    # If the query is empty
    if not m_query:
        keywordResult = {'hits': []}
    # return "Query is Empty. Change this to an empty array"
    # If the query is for files
    if m_type == 'file':
        keywordResult = searchFile(m_query, filterQuery, m_from, m_size)

    # If the query is for donors
    elif m_type == 'donor':  # or m_type == 'file-donor':
        keywordResult = searchDonors(m_query, filterQuery, m_from, m_size)
    elif m_type == 'file-donor':
        keywordResult = searchFilesDonors(m_query, filterQuery, m_from, m_size)

    # Need to have two methods. One executes depending on whether the type is either 'file' or 'file-donor'

    return jsonify(keywordResult)


# return "Comming soon!"


# This will simply return the desired order of the facets
# Takes filters as parameter.
@webservicebp.route('/repository/files/order')
def get_order2():
    with open(apache_path + 'order_config') as my_aggs:
        # with open('reference_aggs.json') as my_aggs:
        # referenceAggs = json.load(my_aggs)
        order = [line.rstrip('\n') for line in my_aggs]
    return jsonify({'order': order})


@webservicebp.route('/repository/files/meta')
def get_order3():
    with open(apache_path + 'f_donor') as my_aggs:
        # with open('reference_aggs.json') as my_aggs:
        # referenceAggs = json.load(my_aggs)
        order_donor = [{'name': line.rstrip('\n'), 'category': 'donor'} for line in my_aggs]
    # order = [line.rstrip('\n') for line in my_aggs]

    with open(apache_path + 'f_file') as my_aggs:
        # with open('reference_aggs.json') as my_aggs:
        # referenceAggs = json.load(my_aggs)
        order_file = [{'name': line.rstrip('\n'), 'category': 'file'} for line in my_aggs]
    # order = [line.rstrip('\n') for line in my_aggs]

    order_final = order_file + order_donor

    return jsonify(order_final)


# Get the manifest. You need to pass on the filters
@webservicebp.route('/repository/files/exportOld')
def get_manifest_old():
    m_filters = request.args.get('filters')
    m_size = request.args.get('size', 25, type=int)
    mQuery = {}

    # Dictionary for getting a reference to the aggs key
    idSearch = None
    referenceAggs = {}
    inverseAggs = {}
    with open(apache_path + 'reference_aggs.json') as my_aggs:
        # with open('reference_aggs.json') as my_aggs:
        referenceAggs = json.load(my_aggs)

    with open(apache_path + 'inverse_aggs.json') as my_aggs:
        # with open('inverse_aggs.json') as my_aggs:
        inverseAggs = json.load(my_aggs)

>>>>>>> ce980cd7
    try:
        # Set up the default filter if it is returned as an empty dictionary
        logger.info("Extracting the filter parameter from the request")
        filters = ast.literal_eval(filters)
        filters = {"file": {}} if filters == {} else filters
    except Exception, e:
<<<<<<< HEAD
        logger.error("Malformed filters parameter: {}".format(e.message))
        return "Malformed filters parameter"
    # Generate the pagination dictionary out of the endpoint parameters
    logger.info("Creating pagination")
    pagination = {
        "from": request.args.get('from', 1, type=int),
        "size": request.args.get('size', 5, type=int)
    }
    logger.debug("Pagination: \n".format(json_pp(pagination)))
    # Get the entry format and search field
    _type = request.args.get('type', 'file')
    # Get the field to search
    field = request.args.get('field', 'fileId')
    # HACK: Adding this small check to make sure the search bar works with
    if _type in {'donor', 'file-donor'}:
        field = 'donor'
    # Create and instance of the ElasticTransformDump
    logger.info("Creating ElasticTransformDump object")
    es_td = EsTd(es_domain=os.getenv("ES_DOMAIN", "elasticsearch1"),
                 es_port=os.getenv("ES_PORT", 9200),
                 es_protocol=os.getenv("ES_PROTOCOL", "http"))
    # Get the response back
    logger.info("Creating the API response")
    response = es_td.transform_autocomplete_request(pagination,
                                                    filters=filters,
                                                    _query=_query,
                                                    search_field=field,
                                                    entry_format=_type)
    return jsonify(response)


@webservicebp.route('/repository/files/order', methods=['GET'])
def get_order():
    """
    Get the order of the facets from the order_config file
    :return: A dictionary with a list containing the order of the facets
    """
    # Setup logging
    logger = logging.getLogger("dashboardService.webservice.get_order")
    # Open the order_config file and get the order list
    logger.info("Getting t")
    with open('{}/order_config'.format(
            os.path.dirname(config.__file__))) as order:
        order_list = [line.rstrip('\n') for line in order]
    return jsonify({'order': order_list})


@webservicebp.route('/repository/files/export', methods=['GET'])
def get_manifest():
    """
    Creates and returns a manifest based on the filters pased on
    to this endpoint
    parameters:
        - name: filters
          in: query
          type: string
          description: Filters to be applied when generating the manifest
    :return: A manifest that the user can use to download the files in there
    """
    # Setup logging
    logger = logging.getLogger("dashboardService.webservice.get_manifest")
    filters = request.args.get('filters', '{"file": {}}')
    logger.debug("Filters string is: {}".format(filters))
=======
        print str(e)
        m_filters = None
        mQuery = {"match_all": {}}
        pass
    # Added the scroll variable. Need to put the scroll variable in a config file.
    scroll_config = ''
    with open(apache_path + 'scroll_config') as _scroll_config:
        # with open('scroll_config') as _scroll_config:
        scroll_config = _scroll_config.readline().strip()
    # print scroll_config

    mText = es.search(index='fb_alias', body={"query": mQuery}, size=9999, scroll=scroll_config)  # '2m'

    # Set the variables to do scrolling. This should fix the problem with the small amount of
    sid = mText['_scroll_id']
    scroll_size = mText['hits']['total']
    # reader = [x['_source'] for x in mText['hits']['hits']]

    # MAKE SURE YOU TEST THIS
    while (scroll_size > 0):
        print "Scrolling..."
        page = es.scroll(scroll_id=sid, scroll='2m')
        # Update the Scroll ID
        sid = page['_scroll_id']
        # Get the number of results that we returned in the last scroll
        scroll_size = len(page['hits']['hits'])
        # Extend the result list
        # reader.extend([x['_source'] for x in page['hits']['hits']])
        mText['hits']['hits'].extend([x for x in page['hits']['hits']])
        print len(mText['hits']['hits'])
        print "Scroll Size: " + str(scroll_size)

    protoList = []
    for hit in mText['hits']['hits']:
        if '_source' in hit:
            protoList.append(hit['_source'])
            protoList[-1]['_analysis_type'] = protoList[-1].pop('analysis_type')
            protoList[-1]['_center_name'] = protoList[-1].pop('center_name')
            protoList[-1]['_file_id'] = protoList[-1].pop('file_id')

    # print protoList
    return excel.make_response_from_records(protoList, 'tsv', file_name='manifest')


# Get the manifest. You need to pass on the filters
@webservicebp.route('/repository/files/export')
def get_manifest():
    m_filters = request.args.get('filters')
    m_size = request.args.get('size', 25, type=int)
    mQuery = {}

    # Dictionary for getting a reference to the aggs key
    idSearch = None
    referenceAggs = {}
    inverseAggs = {}
    with open(apache_path + 'reference_aggs.json') as my_aggs:
        # with open('reference_aggs.json') as my_aggs:
        referenceAggs = json.load(my_aggs)

    with open(apache_path + 'inverse_aggs.json') as my_aggs:
        # with open('inverse_aggs.json') as my_aggs:
        inverseAggs = json.load(my_aggs)

    try:
        m_filters = ast.literal_eval(m_filters)
        # Change the keys to the appropriate values.
        for key, value in m_filters['file'].items():
            if key in referenceAggs:
                # This performs the change.
                corrected_term = referenceAggs[key]
                m_filters['file'][corrected_term] = m_filters['file'].pop(key)
            if key == "fileId" or key == "id":
                # idSearch = m_filters['file'].pop(key)["is"]
                m_filters['file']["file_id"] = m_filters['file'].pop(key)
            if key == "donorId":
                m_filters['file']["donor"] = m_filters['file'].pop(key)
        # Functions for calling the appropriates query filters
        matchValues = lambda x, y: {"filter": {"terms": {x: y['is']}}}
        filt_list = [{"constant_score": matchValues(x, y)} for x, y in m_filters['file'].items()]
        mQuery = {"bool": {"must": [filt_list]}}
    # if idSearch:
    # mQuery["constant_score"] = {"filter":{"terms":{"file_id":idSearch}}}

    except Exception, e:
        print str(e)
        m_filters = None
        mQuery = {"match_all": {}}
        pass
    # Added the scroll variable. Need to put the scroll variable in a config file.
    scroll_config = ''
    with open(apache_path + 'scroll_config') as _scroll_config:
        # with open('scroll_config') as _scroll_config:
        scroll_config = _scroll_config.readline().strip()
        # print scroll_config

    mText = es.search(index='fb_alias', body={"query": mQuery}, size=9999, scroll=scroll_config)  # '2m'

    # Set the variables to do scrolling. This should fix the problem with the small amount of
    sid = mText['_scroll_id']
    scroll_size = mText['hits']['total']
    # reader = [x['_source'] for x in mText['hits']['hits']]

    # MAKE SURE YOU TEST THIS
    while (scroll_size > 0):
        print "Scrolling..."
        page = es.scroll(scroll_id=sid, scroll='2m')
        # Update the Scroll ID
        sid = page['_scroll_id']
        # Get the number of results that we returned in the last scroll
        scroll_size = len(page['hits']['hits'])
        # Extend the result list
        # reader.extend([x['_source'] for x in page['hits']['hits']])
        mText['hits']['hits'].extend([x for x in page['hits']['hits']])
        print len(mText['hits']['hits'])
        print "Scroll Size: " + str(scroll_size)

    protoList = []
    for hit in mText['hits']['hits']:
        if '_source' in hit:
            protoList.append(hit['_source'])
    goodFormatList = []
    goodFormatList.append(
        ['Program', 'Project', 'Center Name', 'Submitter Donor ID', 'Donor UUID', "Submitter Donor Primary Site",
         'Submitter Specimen ID', 'Specimen UUID', 'Submitter Specimen Type', 'Submitter Experimental Design',
         'Submitter Sample ID', 'Sample UUID', 'Analysis Type', 'Workflow Name', 'Workflow Version', 'File Type',
         'File Path', 'Upload File ID', 'Data Bundle UUID', 'Metadata.json'])
    for row in protoList:
        currentRow = [row['program'], row['project'], row['center_name'], row['submittedDonorId'], row['donor'],
                      row['submitterDonorPrimarySite'], row['submittedSpecimenId'], row['specimenUUID'],
                      row['specimen_type'], row['experimentalStrategy'], row['submittedSampleId'], row['sampleId'],
                      row['analysis_type'], row['software'], row['workflowVersion'], row['file_type'], row['title'],
                      row['file_id'], row['repoDataBundleId'], row['metadataJson']]
        goodFormatList.append(currentRow)

    return excel.make_response_from_array(goodFormatList, 'tsv', file_name='manifest')


# Get the manifest. You need to pass on the filters
@webservicebp.route('/repository/files/exportFull')
def get_manifes_full():
    m_filters = request.args.get('filters')
    m_size = request.args.get('size', 25, type=int)
    mQuery = {}

    # Dictionary for getting a reference to the aggs key
    idSearch = None
    referenceAggs = {}
    inverseAggs = {}
    with open(apache_path + 'reference_aggs.json') as my_aggs:
        # with open('reference_aggs.json') as my_aggs:
        referenceAggs = json.load(my_aggs)

    with open(apache_path + 'inverse_aggs.json') as my_aggs:
        # with open('inverse_aggs.json') as my_aggs:
        inverseAggs = json.load(my_aggs)

>>>>>>> ce980cd7
    try:
        logger.info("Extracting the filter parameter from the request")
        filters = ast.literal_eval(filters)
        filters = {"file": {}} if filters == {} else filters
    except Exception, e:
        logger.error("Malformed filters parameter: {}".format(e.message))
        return "Malformed filters parameter"
    # Create and instance of the ElasticTransformDump
    logger.info("Creating ElasticTransformDump object")
    es_td = EsTd(es_domain=os.getenv("ES_DOMAIN", "elasticsearch1"),
                 es_port=os.getenv("ES_PORT", 9200),
                 es_protocol=os.getenv("ES_PROTOCOL", "http"))
    # Get the response back
    logger.info("Creating the API response")
    response = es_td.transform_manifest(filters=filters)
    # Return the excel file
    return response<|MERGE_RESOLUTION|>--- conflicted
+++ resolved
@@ -1,15 +1,3 @@
-<<<<<<< HEAD
-=======
-from flask import Flask, jsonify, request, session, Blueprint
-from flask_login import LoginManager, login_required, \
-    current_user, UserMixin
-# from flask import current_app as app
-import json
-# from flask_sqlalchemy import SQLAlchemy
-# from flask_migrate import Migrate
-import flask_excel as excel
-from flask.ext.elasticsearch import Elasticsearch
->>>>>>> ce980cd7
 import ast
 import config
 from flask import jsonify, request, Blueprint
@@ -31,32 +19,9 @@
 # how-to-write-docstring-for-url-parameters
 
 
-<<<<<<< HEAD
 @webservicebp.route('/repository/files', methods=['GET'])
 @webservicebp.route('/repository/files/', methods=['GET'])
 @webservicebp.route('/repository/files/<file_id>', methods=['GET'])
-=======
-    return protoDict
-
-#@login_manager.user_loader
-#def load_user(user_id):
-#    return User.query.get(int(user_id))
-#
-#
-#@webservicebp.route('/login')
-#def login():
-#    if current_user.is_authenticated:
-#        redirect('https://{}'.format(os.getenv('DCC_DASHBOARD_HOST')))
-#    else:
-#        redirect('https://{}/login'.format(os.getenv('DCC_DASHBOARD_HOST')))
-
-
-
-# This returns the agreggate terms and the list of hits from ElasticSearch
-@webservicebp.route('/repository/files')
-@webservicebp.route('/repository/files/')
-@webservicebp.route('/repository/files/<file_id>')
->>>>>>> ce980cd7
 def get_data(file_id=None):
     """
     Returns a dictionary with entries that can be used by the browser
@@ -96,7 +61,6 @@
         filters = ast.literal_eval(filters)
         filters = {"file": {}} if filters == {} else filters
     except Exception, e:
-<<<<<<< HEAD
         logger.error("Malformed filters parameter: {}".format(e.message))
         return "Malformed filters parameter"
     # Make the default pagination
@@ -162,228 +126,11 @@
     # Get all the parameters from the URL
     filters = request.args.get('filters', '{"file": {}}')
     logger.debug("Filters string is: {}".format(filters))
-=======
-        print str(e)
-        m_filters = None
-        mQuery = {"match_all": {}}
-        mQuery2 = {}
-        pass
-    # The json with aggs to call ES
-    aggs_list = {}
-    with open(apache_path + 'aggs.json') as my_aggs:
-        # with open('aggs.json') as my_aggs:
-        aggs_list = json.load(my_aggs)
-    # Add the appropriate filters to the aggs_list
-    if "match_all" not in mQuery:
-        for key, value in aggs_list.items():
-            aggs_list[key]['filter'] = copy.deepcopy(mQuery2)
-            # print "Printing mQuery2", mQuery2
-            # print "Printing filter field", aggs_list[key]['filter']
-            for index, single_filter in enumerate(aggs_list[key]['filter']['bool']['must']):
-                # print single_filter
-                one_item_list = single_filter['constant_score']['filter']['terms'].items()
-                if inverseAggs[one_item_list[0][0]] == key:
-                    # print aggs_list[key]['filter']['bool']['must']
-                    aggs_list[key]['filter']['bool']['must'].pop(index)
-                    # In case there is no filter condition present
-                    if len(aggs_list[key]['filter']['bool']['must']) == 0:
-                        aggs_list[key]['filter'] = {}
-
-                        # print aggs_list
-
-
-                        # for agg_filter in mQuery['bool']['must']:
-                        # 	#agg_filter['constant_score']['filter']['terms']
-                        # 	for key, value in agg_filter['constant_score']['filter']['terms'].items():
-                        # 		if inverseAggs[key] in aggs_list:
-                        # 			aggs_list[inverseAggs[key]]['filter'] = mQuery
-                        # 				for agg_little_filter in aggs_list[inverseAggs[key]]['filter']['bool']['must']:
-                        # 					#agg_filter['constant_score']['filter']['terms']
-                        # 					#Check if the field is the same as your aggregate.
-                        # 					for key2, value2 in agg_little_filter['constant_score']['filter']['terms'].items():
-
-                        # 					for key, value in agg_filter['constant_score']['filter']['terms'].items():
-
-    # print "This is what get's into ES", {"query": {"match_all":{}}, "post_filter": mQuery2, "aggs" : aggs_list, "_source":m_fields_List}
-
-    if file_id:
-        query_body = {"prefix": {"file_id": file_id}}
-        body = {"query": query_body}
-        mText = es.search(index='fb_alias', body=body, from_=0, size=5)
-        result = parse_ES_response(mText, m_size, m_from, m_sort, m_order, key_search=True)
-        return jsonify(result['hits'][0])
-    elif idSearch:
-        mText = es.search(index='fb_alias', body={"query": {
-            "constant_score": {"filter": {"terms": {"file_id": idSearch}}}},
-            "post_filter": mQuery2, "aggs": aggs_list, "_source": m_fields_List},
-                          from_=m_from, size=m_size, sort=m_sort + ":" + m_order)
-    elif idDonorSearch:
-        mText = es.search(index='fb_alias', body={"query": {
-            "constant_score": {"filter": {"terms": {"donor": idDonorSearch}}}},
-            "post_filter": mQuery2, "aggs": aggs_list, "_source": m_fields_List},
-                          from_=m_from, size=m_size, sort=m_sort + ":" + m_order)
-
-    else:
-        mText = es.search(index='fb_alias', body={"query": {"match_all": {}}, "post_filter": mQuery2, "aggs": aggs_list,
-                                                  "_source": m_fields_List}, from_=m_from, size=m_size,
-                          sort=m_sort + ":" + m_order)  # Changed "fields" to "_source"
-    return jsonify(parse_ES_response(mText, m_size, m_from, m_sort, m_order))
-
-
-###********************************TEST FOR THE PIECHARTS FACETS ENDPOINT**********************************************##
-@webservicebp.route('/repository/files/piecharts')
-def get_data_pie():
-    print "Getting data"
-    # Get the filters from the URL
-    m_filters = request.args.get('filters')
-    # Just add these filters so it doesn't break the application for now.
-    m_from = request.args.get('from', 1, type=int)
-    m_size = request.args.get('size', 5, type=int)
-    m_sort = request.args.get('sort', 'center_name')
-    m_order = request.args.get('order', 'desc')
-    # Will hold the query that will be used when calling ES
-    mQuery = {}
-    # Gets the index in [0 - (N-1)] form to communicate with ES
-    m_from -= 1
-
-    # Dictionary for getting a reference to the aggs key
-    idSearch = None
-    idDonorSearch = None
-    referenceAggs = {}
-    inverseAggs = {}
-    with open(apache_path + 'reference_aggs.json') as my_aggs:
-        # with open('reference_aggs.json') as my_aggs:
-        referenceAggs = json.load(my_aggs)
-
-    with open(apache_path + 'inverse_aggs.json') as my_aggs:
-        # with open('inverse_aggs.json') as my_aggs:
-        inverseAggs = json.load(my_aggs)
-
-    # Get a list of all the Filters requested
-    try:
-        m_filters = ast.literal_eval(m_filters)
-        # Change the keys to the appropriate values.
-        for key, value in m_filters['file'].items():
-            if key in referenceAggs:
-                # This performs the change.
-                corrected_term = referenceAggs[key]
-                m_filters['file'][corrected_term] = m_filters['file'].pop(key)
-            if key == "fileId" or key == "id":
-                idSearch = m_filters['file'].pop(key)["is"]
-            if key == "donorId":
-                idDonorSearch = m_filters['file'].pop(key)["is"]
-                # print m_filters
-
-        # Functions for calling the appropriates query filters
-        matchValues = lambda x, y: {"filter": {"terms": {x: y['is']}}}
-        filt_list = [{"constant_score": matchValues(x, y)} for x, y in m_filters['file'].items()]
-        mQuery = {
-            "bool": {"must": filt_list}}  # Removed the brackets; Make sure it doesn't break anything down the line
-        mQuery2 = {"bool": {"must": filt_list}}
-
-    except Exception, e:
-        print str(e)
-        m_filters = None
-        mQuery = {"match_all": {}}
-        mQuery2 = {}
-        pass
-    # Didctionary for getting a reference to the aggs key
-    referenceAggs = {"centerName": "center_name", "projectCode": "project", "specimenType": "specimen_type",
-                     "fileFormat": "file_type", "workFlow": "workflow", "analysisType": "analysis_type",
-                     "program": "program"}
-    inverseAggs = {"center_name": "centerName", "project": "projectCode", "specimen_type": "specimenType",
-                   "file_type": "fileFormat", "workflow": "workFlow", "analysis_type": "analysisType",
-                   "program": "program"}
-    # The json with aggs to call ES
-    aggs_list = {}
-    with open(apache_path + 'aggs.json') as my_aggs:
-        # with open('aggs.json') as my_aggs:
-        aggs_list = json.load(my_aggs)
-    # Add the appropriate filters to the aggs_list
-    if "match_all" not in mQuery:
-        for key, value in aggs_list.items():
-            aggs_list[key]['filter'] = copy.deepcopy(mQuery2)
-            # Remove these lines below, since the numbering in the piecharts is exclusively what's present in the table result.
-            # print "Printing mQuery2", mQuery2
-            # print "Printing filter field", aggs_list[key]['filter']
-            # for index, single_filter in enumerate(aggs_list[key]['filter']['bool']['must']):
-            # print single_filter
-            # one_item_list = single_filter['constant_score']['filter']['terms'].items()
-            # if inverseAggs[one_item_list[0][0]] == key:
-            # 	#print aggs_list[key]['filter']['bool']['must']
-            # 	aggs_list[key]['filter']['bool']['must'].pop(index)
-            # 	#In case there is no filter condition present
-            # 	if len(aggs_list[key]['filter']['bool']['must']) == 0:
-            # 		aggs_list[key]['filter'] = {}
-
-            # print aggs_list
-
-
-            # for agg_filter in mQuery['bool']['must']:
-            # 	#agg_filter['constant_score']['filter']['terms']
-            # 	for key, value in agg_filter['constant_score']['filter']['terms'].items():
-            # 		if inverseAggs[key] in aggs_list:
-            # 			aggs_list[inverseAggs[key]]['filter'] = mQuery
-            # 				for agg_little_filter in aggs_list[inverseAggs[key]]['filter']['bool']['must']:
-            # 					#agg_filter['constant_score']['filter']['terms']
-            # 					#Check if the field is the same as your aggregate.
-            # 					for key2, value2 in agg_little_filter['constant_score']['filter']['terms'].items():
-
-            # 					for key, value in agg_filter['constant_score']['filter']['terms'].items():
-
-    # print "This is what get's into ES", {"query": {"match_all":{}}, "post_filter": mQuery2, "aggs" : aggs_list, "_source":m_fields_List}
-    if idSearch:
-        mText = es.search(index='fb_alias', body={"query": {
-            "constant_score": {"filter": {"terms": {"file_id": idSearch}}}},
-            "post_filter": mQuery2, "aggs": aggs_list, "_source": m_fields_List},
-                          from_=m_from, size=m_size, sort=m_sort + ":" + m_order)
-    elif idDonorSearch:
-        mText = es.search(index='fb_alias', body={"query": {
-            "constant_score": {"filter": {"terms": {"donor": idDonorSearch}}}},
-            "post_filter": mQuery2, "aggs": aggs_list, "_source": m_fields_List},
-                          from_=m_from, size=m_size, sort=m_sort + ":" + m_order)
-    else:
-        mText = es.search(index='fb_alias',
-                          body={"query": {"match_all": {}}, "post_filter": mQuery2, "aggs": aggs_list}, from_=m_from,
-                          size=m_size, sort=m_sort + ":" + m_order)  # Changed "fields" to "_source"
-    return jsonify(parse_ES_response(mText, m_size, m_from, m_sort, m_order))
-
-
-##*********************************************************************************************************************************##
-
-
-
-
-
-
-
-
-# Get the manifest. You need to pass on the filters
-@webservicebp.route('/repository/files/exportNew')
-def get_manifes_newt():
-    m_filters = request.args.get('filters')
-    m_size = request.args.get('size', 25, type=int)
-    mQuery = {}
-
-    # Dictionary for getting a reference to the aggs key
-    idSearch = None
-    referenceAggs = {}
-    inverseAggs = {}
-    with open(apache_path + 'reference_aggs.json') as my_aggs:
-        # with open('reference_aggs.json') as my_aggs:
-        referenceAggs = json.load(my_aggs)
-
-    with open(apache_path + 'inverse_aggs.json') as my_aggs:
-        # with open('inverse_aggs.json') as my_aggs:
-        inverseAggs = json.load(my_aggs)
-
->>>>>>> ce980cd7
-    try:
-        logger.info("Extracting the filter parameter from the request")
-        filters = ast.literal_eval(filters)
-        filters = {"file": {}} if filters == {} else filters
-    except Exception, e:
-<<<<<<< HEAD
+    try:
+        logger.info("Extracting the filter parameter from the request")
+        filters = ast.literal_eval(filters)
+        filters = {"file": {}} if filters == {} else filters
+    except Exception, e:
         logger.error("Malformed filters parameter: {}".format(e.message))
         return "Malformed filters parameter"
     # Make the default pagination
@@ -410,217 +157,6 @@
 
 
 @webservicebp.route('/repository/files/summary', methods=['GET'])
-=======
-        print str(e)
-        m_filters = None
-        mQuery = {"match_all": {}}
-        pass
-    # Added the scroll variable. Need to put the scroll variable in a config file.
-    scroll_config = ''
-    with open(apache_path + 'scroll_config') as _scroll_config:
-        # with open('scroll_config') as _scroll_config:
-        scroll_config = _scroll_config.readline().strip()
-    # print scroll_config
-
-    if idSearch:
-        mText = es.search(index='fb_alias', body={"query": {
-            "constant_score": {"filter": {"terms": {"file_id": idSearch}}}},
-            "post_filter": mQuery2, "aggs": aggs_list, "_source": m_fields_List},
-                          from_=m_from, size=m_size, sort=m_sort + ":" + m_order)
-
-    else:
-        mText = es.search(index='fb_alias', body={"query": mQuery}, size=9999, scroll=scroll_config)  # '2m'
-
-    # Set the variables to do scrolling. This should fix the problem with the small amount of
-    sid = mText['_scroll_id']
-    scroll_size = mText['hits']['total']
-    # reader = [x['_source'] for x in mText['hits']['hits']]
-
-    # MAKE SURE YOU TEST THIS
-    while (scroll_size > 0):
-        print "Scrolling..."
-        page = es.scroll(scroll_id=sid, scroll='2m')
-        # Update the Scroll ID
-        sid = page['_scroll_id']
-        # Get the number of results that we returned in the last scroll
-        scroll_size = len(page['hits']['hits'])
-        # Extend the result list
-        # reader.extend([x['_source'] for x in page['hits']['hits']])
-        mText['hits']['hits'].extend([x for x in page['hits']['hits']])
-        print len(mText['hits']['hits'])
-        print "Scroll Size: " + str(scroll_size)
-
-    protoList = []
-    for hit in mText['hits']['hits']:
-        if '_source' in hit:
-            protoList.append(hit['_source'])
-            # protoList[-1]['_analysis_type'] = protoList[-1].pop('analysis_type')
-            # protoList[-1]['_center_name'] = protoList[-1].pop('center_name')
-            # protoList[-1]['_file_id'] = protoList[-1].pop('file_id')
-    goodFormatList = []
-    goodFormatList.append(
-        ['Program', 'Project', 'File ID', 'Center Name', 'Submitter Donor ID', 'Donor UUID', 'Submitter Specimen ID',
-         'Specimen UUID', 'Submitter Specimen Type', 'Submitter Experimental Design', 'Submitter Sample ID',
-         'Sample UUID', 'Analysis Type', 'Workflow Name', 'Workflow Version', 'File Type', 'File Path', 'Bundle UUID'])
-    for row in protoList:
-        currentRow = [row['program'], row['project'], row['file_id'], row['center_name'], row['submittedDonorId'],
-                      row['donor'], row['submittedSpecimenId'], row['specimenUUID'], row['specimen_type'],
-                      row['experimentalStrategy'], row['submittedSampleId'], row['sampleId'], row['analysis_type'],
-                      row['software'], row['workflowVersion'], row['file_type'], row['title'], row['repoDataBundleId']]
-        goodFormatList.append(currentRow)
-    # pass
-    # print protoList
-    # with open("manifest.tsv", "w") as manifest:
-    # manifest.write("Program\tProject\tCenter Name\tSubmitter Donor ID\tDonor UUID\tSubmitter Specimen ID\tSpecimen UUID\tSubmitter Specimen Type\tSubmitter Experimental Design\tSubmitter Sample ID\tSample UUID\tAnalysis Type\tWorkflow Name\tWorkflow Version\tFile Type\tFile Path\n")
-    # my_file = manifest
-
-    return excel.make_response_from_array(goodFormatList, 'tsv', file_name='manifest')
-
-
-# return excel.make_response_from_records(protoList, 'tsv', file_name = 'manifest')
-
-
-# This will return a summary of the facets
-@webservicebp.route('/repository/files/facets')
-def get_facets():
-    # Get the order of the keys for the facet list
-    f_order = []
-    d_order = []
-    with open(apache_path + 'order_file') as file_order:
-        f_order = file_order.readlines()
-        f_order = [x.strip() for x in f_order]
-    with open(apache_path + 'order_donor') as donor_order:
-        d_order = donor_order.readlines()
-        d_order = [x.strip() for x in d_order]
-
-    # Search the aggregates.
-    # Parse them
-    # Return it as a JSON output.
-    # Things I need to know: The final format of the indexes stored in ES
-    facets_list = {}
-    with open(apache_path + 'supported_facets.json') as my_facets:
-        facets_list = json.load(my_facets)
-        mText = es.search(index='fb_alias', body={"query": {"match_all": {}}, "aggs": {
-            "centerName": {
-                "terms": {"field": "center_name",
-                          "min_doc_count": 0,
-                          "size": 99999}
-            },
-            "projectCode": {
-                "terms": {
-                    "field": "project",
-                    "min_doc_count": 0,
-                    "size": 99999
-                }
-            },
-            "specimenType": {
-                "terms": {
-                    "field": "specimen_type",
-                    "min_doc_count": 0,
-                    "size": 99999
-                }
-            },
-            "fileFormat": {
-                "terms": {
-                    "field": "file_type",
-                    "min_doc_count": 0,
-                    "size": 99999
-                }
-            },
-            "workFlow": {
-                "terms": {
-                    "field": "workflow",
-                    "min_doc_count": 0,
-                    "size": 99999
-                }
-            },
-            "analysisType": {
-                "terms": {
-                    "field": "analysis_type",
-                    "min_doc_count": 0,
-                    "size": 99999
-                }
-            },
-            "study": {
-                "terms": {
-                    "field": "study",
-                    "min_doc_count": 0,
-                    "size": 99999
-                }
-            },
-            "experimental_design": {
-                "terms": {
-                    "field": "experimentalStrategy",
-                    "min_doc_count": 0,
-                    "size": 99999
-                }
-            },
-            "data_type": {
-                "terms": {
-                    "field": "file_type",
-                    "min_doc_count": 0,
-                    "size": 99999
-                }
-            },
-            "repository": {
-                "terms": {
-                    "field": "repoName",
-                    "min_doc_count": 0,
-                    "size": 99999
-                }
-            },
-            "access_type": {
-                "terms": {
-                    "field": "access",
-                    "min_doc_count": 0,
-                    "size": 99999
-                }
-            }
-
-        }})
-
-        facets_list["DonorLevel"]['project']['values'] = [x['key'] for x in
-                                                          mText['aggregations']['projectCode']['buckets']]
-        facets_list["DonorLevel"]['data_types_available']['values'] = [x['key'] for x in
-                                                                       mText['aggregations']['fileFormat']['buckets']]
-        facets_list["DonorLevel"]['specimen_type']['values'] = [x['key'] for x in
-                                                                mText['aggregations']['specimenType']['buckets']]
-        facets_list["DonorLevel"]['study']['values'] = [x['key'] for x in mText['aggregations']['study']['buckets']]
-        facets_list["DonorLevel"]['experimental_design']['values'] = [x['key'] for x in
-                                                                      mText['aggregations']['experimental_design'][
-                                                                          'buckets']]
-
-        facets_list["FileLevel"]['file_format']['values'] = [x['key'] for x in
-                                                             mText['aggregations']['fileFormat']['buckets']]
-        facets_list["FileLevel"]['specimen_type']['values'] = [x['key'] for x in
-                                                               mText['aggregations']['specimenType']['buckets']]
-        facets_list["FileLevel"]['workflow']['values'] = [x['key'] for x in
-                                                          mText['aggregations']['workFlow']['buckets']]
-        facets_list["FileLevel"]['repository']['values'] = [x['key'] for x in
-                                                            mText['aggregations']['repository']['buckets']]
-        facets_list["FileLevel"]['data_type']['values'] = [x['key'] for x in
-                                                           mText['aggregations']['data_type']['buckets']]
-        facets_list["FileLevel"]['experimental_design']['values'] = [x['key'] for x in
-                                                                     mText['aggregations']['experimental_design'][
-                                                                         'buckets']]
-        facets_list["FileLevel"]['access_type']['values'] = [x['key'] for x in
-                                                             mText['aggregations']['access_type']['buckets']]
-
-    array_facet_list = {'DonorLevel': [], 'FileLevel': []}
-    for x in f_order:
-        array_facet_list['FileLevel'].append({x: facets_list["FileLevel"][x]})
-    for x in d_order:
-        array_facet_list['DonorLevel'].append({x: facets_list["DonorLevel"][x]})
-
-    return jsonify(array_facet_list)
-
-
-# return jsonify(facets_list)
-
-# This will return a summary as the one from the ICGC endpoint
-# Takes filters as parameter.
-@webservicebp.route('/repository/files/summary')
->>>>>>> ce980cd7
 def get_summary():
     """
     Returns a summary based on the filters passed on to the call. Based on the
@@ -642,7 +178,6 @@
         filters = ast.literal_eval(filters)
         filters = {"file": {}} if filters == {} else filters
     except Exception, e:
-<<<<<<< HEAD
         logger.error("Malformed filters parameter: {}".format(e.message))
         return "Malformed filters parameter"
     # Create and instance of the ElasticTransformDump
@@ -698,353 +233,12 @@
     logger.debug("String query is: {}".format(_query))
     # Get the filters
     filters = request.args.get('filters', '{"file": {}}')
-=======
-        print str(e)
-        m_filters = None
-        mQuery = {"match_all": {}}
-        pass
-    # Need to pass on the arguments for this.
-    print mQuery
-    mText = es.search(index='fb_alias', body={"query": mQuery, "aggs": {
-        "centerName": {
-            "terms": {"field": "center_name",
-                      # "min_doc_count" : 0,
-                      "size": 99999}
-        },
-        "projectCode": {
-            "terms": {
-                "field": "project",
-                # "min_doc_count" : 0,
-                "size": 99999
-            }
-        },
-        "specimenType": {
-            "terms": {
-                "field": "specimen_type",
-                # "min_doc_count" : 0,
-                "size": 99999
-            }
-        },
-        "fileFormat": {
-            "terms": {
-                "field": "file_type",
-                # "min_doc_count" : 0,
-                "size": 99999
-            }
-        },
-        "workFlow": {
-            "terms": {
-                "field": "workflow",
-                # "min_doc_count" : 0,
-                "size": 99999
-            }
-        },
-        "analysisType": {
-            "terms": {
-                "field": "analysis_type",
-                # "min_doc_count" : 0,
-                "size": 99999
-            }
-        },
-        "donor": {
-            "terms": {
-                "field": "donor",
-                # "min_doc_count" : 0,
-                "size": 99999
-            }
-        },
-        "submitterDonorPrimarySite": {
-            "terms": {
-                "field": "submitterDonorPrimarySite",
-                # "min_doc_count": 0,
-                "size": 99999
-            }
-        },
-        "total_size": {
-            "sum": {"field": "fileSize"}
-        }
-    }})
-
-    print mText['aggregations']['donor']
-
-    my_summary['fileCount'] = mText['hits']['total']
-    my_summary['donorCount'] = len(mText['aggregations']['donor']['buckets'])
-    my_summary['projectCount'] = len(mText['aggregations']['projectCode']['buckets'])
-    my_summary['totalFileSize'] = mText['aggregations']['total_size']['value']
-    my_summary['primarySiteCount'] = len(mText['aggregations']['submitterDonorPrimarySite']['buckets'])
-    # To remove once this endpoint has some functionality
-    return jsonify(my_summary)
-
-
-# return "still working on this endpoint, updates soon!!"
-
-
-
-###Methods for executing the search endpoint
-# Searches keywords in the fb_alias index
-def searchFile(_query, _filters, _from, _size):
-    # Body of the query search
-    query_body = {"prefix": {
-        "file_id": _query}}  # {"query_string":{"query":_query, "default_field":"file_id", "analyzer":"my_analyzer"}}
-    if not bool(_filters):
-        body = {"query": query_body}
-    else:
-        body = {"query": query_body, "post_filter": _filters}
-
-    mResult = es.search(index='fb_alias', body=body, from_=_from, size=_size)
-
-    # Now you have the brute results from the ES query. All you need to do now is to parse the data
-    # and put it in a pretty dictionary, and return it.
-
-    # This variable will hold the response to be returned
-    searchResults = {"hits": [], "pagination": {}}
-
-    for hit in mResult['hits']['hits']:
-        if '_source' in hit:
-            searchResults['hits'].append({
-                "id": hit['_source']['file_id'],
-                "type": "file",
-                "donorId": [hit['_source']['redwoodDonorUUID']],
-                "fileName": [hit['_source']['title']],
-                "dataType": hit['_source']['file_type'],
-                "projectCode": [hit['_source']['project']],
-                # "fileObjectId": hit['_source']['file_type'], #Probabbly we don't have this
-                "fileBundleId": hit['_source']['repoDataBundleId']
-            })
-
-    searchResults['pagination']['count'] = len(mResult['hits']['hits'])
-    searchResults['pagination']['total'] = mResult['hits']['total']
-    searchResults['pagination']['size'] = _size
-    searchResults['pagination']['from'] = _from
-    searchResults['pagination']['page'] = (_from / (_size)) + 1
-    searchResults['pagination']['pages'] = -(-mResult['hits']['total'] // _size)
-    searchResults['pagination']['sort'] = "_score"  # Will alaways be sorted by score
-    searchResults['pagination']['order'] = "desc"  # Will always be descendent order
-
-    return searchResults
-
-
-def searchFilesDonors(_query, _filters, _from, _size):
-    # Body of the query search
-    query_body = {"prefix": {"donor_uuid": _query}}  # {"query_string":{"query":_query}}
-    if not bool(_filters):
-        body = {"query": query_body}
-    else:
-        body = {"query": query_body, "post_filter": _filters}
-
-    mResult = es.search(index='analysis_index', body=body, from_=_from, size=_size)
-
-    # Now you have the brute results from the ES query. All you need to do now is to parse the data
-    # and put it in a pretty dictionary, and return it.
-    searchResults = {"hits": []}
-    reader = [x['_source'] for x in mResult['hits']['hits']]
-    for obj in reader:
-        donorEntry = {}
-        donor_id = obj['donor_uuid']  # This is the id
-        donor_type = 'donor'  # this is the type
-        # Iterate through the specimens
-        donorEntry['id'] = donor_id
-        donorEntry['type'] = donor_type
-
-        searchResults['hits'].append(donorEntry)
-
-    return searchResults
-
-
-# Searches keywords in the analysis_index
-def searchDonors(_query, _filters, _from, _size):
-    # Body of the query search
-    query_body = {"prefix": {"donor_uuid": _query}}  # {"query_string":{"query":_query}}
-    if not bool(_filters):
-        body = {"query": query_body}
-    else:
-        body = {"query": query_body, "post_filter": _filters}
-
-    mResult = es.search(index='analysis_index', body=body, from_=_from, size=_size)
-
-    # Now you have the brute results from the ES query. All you need to do now is to parse the data
-    # and put it in a pretty dictionary, and return it.
-    searchResults = {"hits": [], "pagination": {}}
-    reader = [x['_source'] for x in mResult['hits']['hits']]
-    for obj in reader:
-        donorEntry = {}
-        donor_id = obj['donor_uuid']  # This is the id
-        donor_type = 'donor'  # this is the type
-        donor_submitteId = obj['submitter_donor_id']  # This is the submittedId
-        donor_projectId = obj['project']
-        # This are the scpecimen and sample lists.
-        donor_specimenIds = []
-        donor_submitteSpecimenIds = []
-        donor_sampleIds = []
-        donor_submitteSampleIds = []
-        # Iterate through the specimens
-        for speci in obj['specimen']:
-            donor_specimenIds.append(speci['specimen_uuid'])
-            donor_submitteSpecimenIds.append(speci['submitter_specimen_id'])
-            for sample in speci['samples']:
-                donor_sampleIds.append(sample['sample_uuid'])
-                donor_submitteSampleIds.append(sample['submitter_sample_id'])
-
-        donorEntry['id'] = donor_id
-        donorEntry['projectId'] = donor_projectId
-        donorEntry['type'] = donor_type
-        donorEntry['submittedId'] = donor_submitteId
-        donorEntry['specimenIds'] = donor_specimenIds
-        donorEntry['submittedSpecimenIds'] = donor_submitteSpecimenIds
-        donorEntry['sampleIds'] = donor_sampleIds
-        donorEntry['submittedSampleIds'] = donor_submitteSampleIds
-
-        searchResults['hits'].append(donorEntry)
-
-    searchResults['pagination']['count'] = len(mResult['hits']['hits'])
-    searchResults['pagination']['total'] = mResult['hits']['total']
-    searchResults['pagination']['size'] = _size
-    searchResults['pagination']['from'] = _from
-    searchResults['pagination']['page'] = (_from / (_size)) + 1
-    searchResults['pagination']['pages'] = -(-mResult['hits']['total'] // _size)
-    searchResults['pagination']['sort'] = "_score"  # Will alaways be sorted by score
-    searchResults['pagination']['order'] = "desc"  # Will always be descendent order
-
-    return searchResults
-
-
-# This will return a search list
-# Takes filters as parameter.
-@webservicebp.route('/keywords')
-def get_search():
-    # Get the parameters
-    m_query = request.args.get('q')
-    m_filters = request.args.get('filters')
-    m_from = request.args.get('from', 1, type=int)
-    m_size = request.args.get('size', 5, type=int)
-    m_type = request.args.get('type', 'file')
-    # Won't implement this one just yet.
-    m_field = request.args.get('field', 'file')
-
-    # References
-    referenceAggs = {}
-    inverseAggs = {}
-    m_from -= 1
-    # Holder for the keyword result
-    keywordResult = {}
-
-    with open(apache_path + 'reference_aggs.json') as my_aggs:
-        # with open('reference_aggs.json') as my_aggs:
-        referenceAggs = json.load(my_aggs)
-
-    with open(apache_path + 'inverse_aggs.json') as my_aggs:
-        # with open('inverse_aggs.json') as my_aggs:
-        inverseAggs = json.load(my_aggs)
-    # Get the filters in an appropriate format
-    try:
-        m_filters = ast.literal_eval(m_filters)
-        # Check if the string is in the other format. Change it as appropriate.
-        for key, value in m_filters['file'].items():
-            if key in referenceAggs:
-                corrected_term = referenceAggs[key]
-                # print corrected_term
-                m_filters['file'][corrected_term] = m_filters['file'].pop(key)
-            # Adding the filters from before, just in case the do keyword search combining donor and file ids
-            if key == "fileId" or key == "id":
-                # idSearch = m_filters['file'].pop(key)["is"]
-                m_filters['file']["file_id"] = m_filters['file'].pop(key)
-            if key == "donorId":
-                # idSearch = m_filters['file'].pop(key)["is"]
-                m_filters['file']["donor"] = m_filters['file'].pop(key)
-
-                # print m_filters
-
-        # Functions for calling the appropriates query filters
-        matchValues = lambda x, y: {"filter": {"terms": {x: y['is']}}}
-        filt_list = [{"constant_score": matchValues(x, y)} for x, y in m_filters['file'].items()]
-        filterQuery = {
-            "bool": {"must": filt_list}}  # Removed the brackets; Make sure it doesn't break anything down the line
-
-
-    except Exception, e:
-        print str(e)
-        m_filters = None
-        filterQuery = {}
-
-    # If the query is empty
-    if not m_query:
-        keywordResult = {'hits': []}
-    # return "Query is Empty. Change this to an empty array"
-    # If the query is for files
-    if m_type == 'file':
-        keywordResult = searchFile(m_query, filterQuery, m_from, m_size)
-
-    # If the query is for donors
-    elif m_type == 'donor':  # or m_type == 'file-donor':
-        keywordResult = searchDonors(m_query, filterQuery, m_from, m_size)
-    elif m_type == 'file-donor':
-        keywordResult = searchFilesDonors(m_query, filterQuery, m_from, m_size)
-
-    # Need to have two methods. One executes depending on whether the type is either 'file' or 'file-donor'
-
-    return jsonify(keywordResult)
-
-
-# return "Comming soon!"
-
-
-# This will simply return the desired order of the facets
-# Takes filters as parameter.
-@webservicebp.route('/repository/files/order')
-def get_order2():
-    with open(apache_path + 'order_config') as my_aggs:
-        # with open('reference_aggs.json') as my_aggs:
-        # referenceAggs = json.load(my_aggs)
-        order = [line.rstrip('\n') for line in my_aggs]
-    return jsonify({'order': order})
-
-
-@webservicebp.route('/repository/files/meta')
-def get_order3():
-    with open(apache_path + 'f_donor') as my_aggs:
-        # with open('reference_aggs.json') as my_aggs:
-        # referenceAggs = json.load(my_aggs)
-        order_donor = [{'name': line.rstrip('\n'), 'category': 'donor'} for line in my_aggs]
-    # order = [line.rstrip('\n') for line in my_aggs]
-
-    with open(apache_path + 'f_file') as my_aggs:
-        # with open('reference_aggs.json') as my_aggs:
-        # referenceAggs = json.load(my_aggs)
-        order_file = [{'name': line.rstrip('\n'), 'category': 'file'} for line in my_aggs]
-    # order = [line.rstrip('\n') for line in my_aggs]
-
-    order_final = order_file + order_donor
-
-    return jsonify(order_final)
-
-
-# Get the manifest. You need to pass on the filters
-@webservicebp.route('/repository/files/exportOld')
-def get_manifest_old():
-    m_filters = request.args.get('filters')
-    m_size = request.args.get('size', 25, type=int)
-    mQuery = {}
-
-    # Dictionary for getting a reference to the aggs key
-    idSearch = None
-    referenceAggs = {}
-    inverseAggs = {}
-    with open(apache_path + 'reference_aggs.json') as my_aggs:
-        # with open('reference_aggs.json') as my_aggs:
-        referenceAggs = json.load(my_aggs)
-
-    with open(apache_path + 'inverse_aggs.json') as my_aggs:
-        # with open('inverse_aggs.json') as my_aggs:
-        inverseAggs = json.load(my_aggs)
-
->>>>>>> ce980cd7
     try:
         # Set up the default filter if it is returned as an empty dictionary
         logger.info("Extracting the filter parameter from the request")
         filters = ast.literal_eval(filters)
         filters = {"file": {}} if filters == {} else filters
     except Exception, e:
-<<<<<<< HEAD
         logger.error("Malformed filters parameter: {}".format(e.message))
         return "Malformed filters parameter"
     # Generate the pagination dictionary out of the endpoint parameters
@@ -1108,164 +302,6 @@
     logger = logging.getLogger("dashboardService.webservice.get_manifest")
     filters = request.args.get('filters', '{"file": {}}')
     logger.debug("Filters string is: {}".format(filters))
-=======
-        print str(e)
-        m_filters = None
-        mQuery = {"match_all": {}}
-        pass
-    # Added the scroll variable. Need to put the scroll variable in a config file.
-    scroll_config = ''
-    with open(apache_path + 'scroll_config') as _scroll_config:
-        # with open('scroll_config') as _scroll_config:
-        scroll_config = _scroll_config.readline().strip()
-    # print scroll_config
-
-    mText = es.search(index='fb_alias', body={"query": mQuery}, size=9999, scroll=scroll_config)  # '2m'
-
-    # Set the variables to do scrolling. This should fix the problem with the small amount of
-    sid = mText['_scroll_id']
-    scroll_size = mText['hits']['total']
-    # reader = [x['_source'] for x in mText['hits']['hits']]
-
-    # MAKE SURE YOU TEST THIS
-    while (scroll_size > 0):
-        print "Scrolling..."
-        page = es.scroll(scroll_id=sid, scroll='2m')
-        # Update the Scroll ID
-        sid = page['_scroll_id']
-        # Get the number of results that we returned in the last scroll
-        scroll_size = len(page['hits']['hits'])
-        # Extend the result list
-        # reader.extend([x['_source'] for x in page['hits']['hits']])
-        mText['hits']['hits'].extend([x for x in page['hits']['hits']])
-        print len(mText['hits']['hits'])
-        print "Scroll Size: " + str(scroll_size)
-
-    protoList = []
-    for hit in mText['hits']['hits']:
-        if '_source' in hit:
-            protoList.append(hit['_source'])
-            protoList[-1]['_analysis_type'] = protoList[-1].pop('analysis_type')
-            protoList[-1]['_center_name'] = protoList[-1].pop('center_name')
-            protoList[-1]['_file_id'] = protoList[-1].pop('file_id')
-
-    # print protoList
-    return excel.make_response_from_records(protoList, 'tsv', file_name='manifest')
-
-
-# Get the manifest. You need to pass on the filters
-@webservicebp.route('/repository/files/export')
-def get_manifest():
-    m_filters = request.args.get('filters')
-    m_size = request.args.get('size', 25, type=int)
-    mQuery = {}
-
-    # Dictionary for getting a reference to the aggs key
-    idSearch = None
-    referenceAggs = {}
-    inverseAggs = {}
-    with open(apache_path + 'reference_aggs.json') as my_aggs:
-        # with open('reference_aggs.json') as my_aggs:
-        referenceAggs = json.load(my_aggs)
-
-    with open(apache_path + 'inverse_aggs.json') as my_aggs:
-        # with open('inverse_aggs.json') as my_aggs:
-        inverseAggs = json.load(my_aggs)
-
-    try:
-        m_filters = ast.literal_eval(m_filters)
-        # Change the keys to the appropriate values.
-        for key, value in m_filters['file'].items():
-            if key in referenceAggs:
-                # This performs the change.
-                corrected_term = referenceAggs[key]
-                m_filters['file'][corrected_term] = m_filters['file'].pop(key)
-            if key == "fileId" or key == "id":
-                # idSearch = m_filters['file'].pop(key)["is"]
-                m_filters['file']["file_id"] = m_filters['file'].pop(key)
-            if key == "donorId":
-                m_filters['file']["donor"] = m_filters['file'].pop(key)
-        # Functions for calling the appropriates query filters
-        matchValues = lambda x, y: {"filter": {"terms": {x: y['is']}}}
-        filt_list = [{"constant_score": matchValues(x, y)} for x, y in m_filters['file'].items()]
-        mQuery = {"bool": {"must": [filt_list]}}
-    # if idSearch:
-    # mQuery["constant_score"] = {"filter":{"terms":{"file_id":idSearch}}}
-
-    except Exception, e:
-        print str(e)
-        m_filters = None
-        mQuery = {"match_all": {}}
-        pass
-    # Added the scroll variable. Need to put the scroll variable in a config file.
-    scroll_config = ''
-    with open(apache_path + 'scroll_config') as _scroll_config:
-        # with open('scroll_config') as _scroll_config:
-        scroll_config = _scroll_config.readline().strip()
-        # print scroll_config
-
-    mText = es.search(index='fb_alias', body={"query": mQuery}, size=9999, scroll=scroll_config)  # '2m'
-
-    # Set the variables to do scrolling. This should fix the problem with the small amount of
-    sid = mText['_scroll_id']
-    scroll_size = mText['hits']['total']
-    # reader = [x['_source'] for x in mText['hits']['hits']]
-
-    # MAKE SURE YOU TEST THIS
-    while (scroll_size > 0):
-        print "Scrolling..."
-        page = es.scroll(scroll_id=sid, scroll='2m')
-        # Update the Scroll ID
-        sid = page['_scroll_id']
-        # Get the number of results that we returned in the last scroll
-        scroll_size = len(page['hits']['hits'])
-        # Extend the result list
-        # reader.extend([x['_source'] for x in page['hits']['hits']])
-        mText['hits']['hits'].extend([x for x in page['hits']['hits']])
-        print len(mText['hits']['hits'])
-        print "Scroll Size: " + str(scroll_size)
-
-    protoList = []
-    for hit in mText['hits']['hits']:
-        if '_source' in hit:
-            protoList.append(hit['_source'])
-    goodFormatList = []
-    goodFormatList.append(
-        ['Program', 'Project', 'Center Name', 'Submitter Donor ID', 'Donor UUID', "Submitter Donor Primary Site",
-         'Submitter Specimen ID', 'Specimen UUID', 'Submitter Specimen Type', 'Submitter Experimental Design',
-         'Submitter Sample ID', 'Sample UUID', 'Analysis Type', 'Workflow Name', 'Workflow Version', 'File Type',
-         'File Path', 'Upload File ID', 'Data Bundle UUID', 'Metadata.json'])
-    for row in protoList:
-        currentRow = [row['program'], row['project'], row['center_name'], row['submittedDonorId'], row['donor'],
-                      row['submitterDonorPrimarySite'], row['submittedSpecimenId'], row['specimenUUID'],
-                      row['specimen_type'], row['experimentalStrategy'], row['submittedSampleId'], row['sampleId'],
-                      row['analysis_type'], row['software'], row['workflowVersion'], row['file_type'], row['title'],
-                      row['file_id'], row['repoDataBundleId'], row['metadataJson']]
-        goodFormatList.append(currentRow)
-
-    return excel.make_response_from_array(goodFormatList, 'tsv', file_name='manifest')
-
-
-# Get the manifest. You need to pass on the filters
-@webservicebp.route('/repository/files/exportFull')
-def get_manifes_full():
-    m_filters = request.args.get('filters')
-    m_size = request.args.get('size', 25, type=int)
-    mQuery = {}
-
-    # Dictionary for getting a reference to the aggs key
-    idSearch = None
-    referenceAggs = {}
-    inverseAggs = {}
-    with open(apache_path + 'reference_aggs.json') as my_aggs:
-        # with open('reference_aggs.json') as my_aggs:
-        referenceAggs = json.load(my_aggs)
-
-    with open(apache_path + 'inverse_aggs.json') as my_aggs:
-        # with open('inverse_aggs.json') as my_aggs:
-        inverseAggs = json.load(my_aggs)
-
->>>>>>> ce980cd7
     try:
         logger.info("Extracting the filter parameter from the request")
         filters = ast.literal_eval(filters)
@@ -1282,4 +318,4 @@
     logger.info("Creating the API response")
     response = es_td.transform_manifest(filters=filters)
     # Return the excel file
-    return response+    return response
