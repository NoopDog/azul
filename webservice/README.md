--- conflicted
+++ resolved
@@ -20,46 +20,6 @@
 ```
 sudo easy_install virtualenv
 ```
-<<<<<<< HEAD
-<br>
-1.-Download this repo by using `git clone https://github.com/caaespin/APITest.git`. Make sure you are on the "forBrowserTesting" branch by using `git checkout forBrowserTesting`
-
-2.-The repo includes a sample jsonl file called elasticsearch.jsonl. It is a sample search index for testing purposes. Use `curl -XPOST "http://localhost:9200/mfiles/analysis_index/_bulk?pretty" --data-binary  @elasticsearch.jsonl` to index the data in elasticsearch.jsonl. 
-
-3.-Use `virtualenv venv` to set up your virtualenv. Activate it using `. venv/bin/activate`
-
-4.-You need to install all the requirements for this project, run `pip install -r requirements.txt`
-
-5.-Once you have that, start your Elasticsearch copy in another terminal
-window. For the billing application to be able to create invoices, you must use
-the example in metadata\_mapping and apply it to the metadata type in the
-analysis\_index. This can be done, assuming that the analysis index already exists, with the following command
-```
-curl -XPUT "http://localhost:9200/analysis_index/_mapping/metadata" --data-binary @elasticsearch.jsonl
-``` 
-Back where you have your virtual environment, do: 
-```
-export FLASK_APP=mapi.py
-```
-<br>
-6.-You also need to set up a SQL database so that SQLAlchemy can store and create invoices. Do this by setting the DATABASE\_URL environment variable. For example, to set up a connection to a local PostgreSQL database named billing, you would execute 
-`export DATABASE_URL="postgresql://localhost/billing"`
-
-7.- Next, you need to install the correct database driver so that python can interact with the database, if you linked this to a Postgres database, you would install psycopg2 using `pip install psycopg2`.  Otherwise, a list at https://wiki.python.org/moin/DatabaseInterfaces has helpful information for finding the correct driver.
-
-8.- Now, upgrade the schema of the database connection by running `flask db upgrade` <br>
-
-9.- Finally, execute `flask run` to launch the app. <br>
-
-<br>
-This will start the app. <br>
-10.-Open your browser and go to `http://127.0.0.1:5000/files/` to see the API response.  
-<br>
-***API Instructions; /files/***
-<br>
-Currently there are 6 parameters supported. They are as follows:
-
-=======
 ##Setting up the Directory Structure
 The following directory structure should be set up:
 
@@ -182,7 +142,6 @@
 
 ***API Instructions; /repository/files/***<br>
 Currently there are 6 parameters supported. They are as follows:<br>
->>>>>>> 824ffd81
 <table width="100%">
   <tbody>
     <tr>
@@ -202,14 +161,9 @@
 
       <td>Array[String]</td>
 
-<<<<<<< HEAD
-      <td>http://127.0.0.1:5000/files?field=analysis_type%2Cdownload_id
-      This will return only the "analysis_type" and the "download_id" field from each hit. </td>
-=======
       <td>http://ucsc-cgl.org/api/v1/repository/files?field=analysis_type%2Cdownload_id <br>
       This will return only the "analysis_type" and the "download_id" field from each hit. 
 </td>
->>>>>>> 824ffd81
     </tr>
 
     <tr>
