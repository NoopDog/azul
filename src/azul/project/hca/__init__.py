from azul.project.hca.config import IndexProperties
from azul.project.hca.indexer import Indexer
from azul import config

dss_subscription_query = {
    "query": {
        "bool": {
            "must_not": [
                {
                    "term": {
                        "admin_deleted": True
                    }
                }
            ],
            "must": [
                {
                    "exists": {
                        # Remove conditional when prod bundles are converted to vx structure
<<<<<<< HEAD
                        "field": "files.donor_organism_json" if config.dss_endpoint != "https://dss.data.humancellatlas.org/v1" else "files.biomaterial_json"
=======
                        "field": ("files.donor_organism_json"
                                  if config.dss_endpoint != "https://dss.data.humancellatlas.org/v1"
                                  else "files.biomaterial_json")
                    }
                }, *(
                    [
                        {
                            "range": {
                                "manifest.version": {
                                    "gte": "2018-10-10"
                                }
                            }
                        }
                    ] if config.dss_endpoint == "https://dss.integration.data.humancellatlas.org/v1" else [
                        {
                            "bool": {
                                "should": [
                                    {
                                        "terms": {
                                            "files.project_json.provenance.document_id": [
                                                # CBeta Release spreadsheet as of 11/2/2018
                                                "2c4724a4-7252-409e-b008-ff5c127c7e89",
                                                "08e7b6ba-5825-47e9-be2d-7978533c5f8c",
                                                "019a935b-ea35-4d83-be75-e1a688179328",
                                                "a5ae0428-476c-46d2-a9f2-aad955b149aa",
                                                "adabd2bd-3968-4e77-b0df-f200f7351661",
                                                "67bc798b-a34a-4104-8cab-cad648471f69",
                                                "81b5f43d-3c20-4575-9efa-bfb0b070a6e3",
                                                "519b58ef-6462-4ed3-8c0d-375b54f53c31",
                                                "1f9a699a-262c-40a0-8b2c-7ba960ca388c",
                                                "1f9a699a-262c-40a0-8b2c-7ba960ca388c",
                                                "62aa3211-bf52-4873-9029-0bcc1d09e553",
                                                "a71dee10-9a4d-4ea2-a6f3-ae7314112cf1",
                                                "adb384b2-cd5e-4cf5-9205-5f066474005f",
                                                "46c58e08-4518-4e45-acfe-bdab2434975d",
                                                "3eaad325-3666-4b65-a4ed-e23ff71222c1",
                                            ]
                                        }
                                    },
                                    {
                                        "bool": {
                                            "must": [
                                                {
                                                    "prefix": {
                                                        "files.project_json.project_core.project_short_name": "integration/"
                                                    }
                                                },
                                                {
                                                    "range": {
                                                        "manifest.version": {
                                                            "gte": "2018-11-07"
                                                        }
                                                    }
                                                }
                                            ]
                                        }
                                    }
                                ]
                            }
                        }
                    ] if config.dss_endpoint == "https://dss.staging.data.humancellatlas.org/v1" else [
                    ]
                )
            ]
        }
    }
}

dss_deletion_subscription_query = {
    "query": {
        "bool": {
            "must": [
                {
                    "term": {
                        "admin_deleted": True
>>>>>>> c21799bf
                    }
                }
            ]
        }
    }
}<|MERGE_RESOLUTION|>--- conflicted
+++ resolved
@@ -16,9 +16,6 @@
                 {
                     "exists": {
                         # Remove conditional when prod bundles are converted to vx structure
-<<<<<<< HEAD
-                        "field": "files.donor_organism_json" if config.dss_endpoint != "https://dss.data.humancellatlas.org/v1" else "files.biomaterial_json"
-=======
                         "field": ("files.donor_organism_json"
                                   if config.dss_endpoint != "https://dss.data.humancellatlas.org/v1"
                                   else "files.biomaterial_json")
@@ -94,7 +91,6 @@
                 {
                     "term": {
                         "admin_deleted": True
->>>>>>> c21799bf
                     }
                 }
             ]
