from abc import ABC
from collections import defaultdict
import logging
from typing import Callable, List, Mapping, MutableMapping, Sequence, Union

from elasticsearch import ConflictError, ElasticsearchException
from elasticsearch.helpers import parallel_bulk, streaming_bulk
from humancellatlas.data.metadata.helpers.dss import download_bundle_metadata

from azul import config
from azul.base_config import BaseIndexProperties
from azul.es import ESClientFactory
from azul.transformer import ElasticSearchDocument
from azul.types import JSON

log = logging.getLogger(__name__)

DocumentsById = Mapping[str, ElasticSearchDocument]

DocumentHandler = Callable[[DocumentsById], None]


class BaseIndexer(ABC):
    """
    The base indexer class provides the framework to do indexing.
    """

    def __init__(self, properties: BaseIndexProperties,
                 document_handler: DocumentHandler = None,
                 refresh: Union[bool, str] = False) -> None:
        self.properties = properties
        self.document_handler = document_handler or self.write
        self.refresh = refresh

    def index(self, dss_notification: JSON) -> None:
        bundle_uuid = dss_notification['match']['bundle_uuid']
        bundle_version = dss_notification['match']['bundle_version']
        _, manifest, metadata_files = download_bundle_metadata(client=config.dss_client(self.properties.dss_url),
                                                               replica='aws',
                                                               uuid=bundle_uuid,
                                                               version=bundle_version,
                                                               num_workers=config.num_dss_workers)

        # FIXME: this seems out of place. Consider creating indices at deploy time and avoid the mostly
        # redundant requests for every notification.
        es_client = ESClientFactory.get()
        for index_name in self.properties.index_names:
            es_client.indices.create(index=index_name,
                                     ignore=[400],
                                     body=dict(settings=self.properties.settings,
                                               mappings=dict(doc=self.properties.mapping)))

        # Collect the documents to be indexed
        indexable_documents = {}
        for transformer in self.properties.transformers:
            es_documents = transformer.create_documents(uuid=bundle_uuid,
                                                        version=bundle_version,
                                                        manifest=manifest,
                                                        metadata_files=metadata_files)
            for es_document in es_documents:
                indexable_documents[es_document.document_id] = es_document

        self.document_handler(indexable_documents)

    def collate(self, documents: Sequence[ElasticSearchDocument]) -> DocumentsById:
        """
        Group the given documents by ID and consolidate the documents within each group into a single document.
        """
        groups_by_id: MutableMapping[str, List[ElasticSearchDocument]] = defaultdict(list)
        for document in documents:
            groups_by_id[document.document_id].append(document)
        documents_by_id = {}
        for documents in groups_by_id.values():
            first, rest = documents[0], documents[1:]
            first.consolidate(rest)
            documents_by_id[first.document_id] = first
        return documents_by_id

    def write(self, documents_by_id: DocumentsById, conflict_retry_limit=None, error_retry_limit=3) -> None:
        errored_documents = defaultdict(int)
        conflict_documents = defaultdict(int)
        es_client = ESClientFactory.get()

        while documents_by_id:
            log.info("Indexing %i document(s).", len(documents_by_id))

            documents_by_id = self._merge_existing_docs(documents_by_id)

            retry_ids = set()

            def on_success(doc_id):
                doc = documents_by_id[doc_id]
                log.debug('Successfully wrote document %s/%s with contributions from %i bundle(s).',
                          doc.entity_type, doc_id, len(doc.bundles))
                conflict_documents.pop(doc_id, None)
                errored_documents.pop(doc_id, None)

            def on_conflict(doc_id, error):
                errored_documents.pop(doc_id, None)  # a conflict resets the error count
                if conflict_retry_limit is None or conflict_documents[doc_id] < conflict_retry_limit:
                    conflict_documents[doc_id] += 1
                    action = 'retrying'
                    retry_ids.add(doc_id)
                else:
                    action = 'giving up'
                log.warning('There was a conflict with document %s: %r. Total # of errors: %i, %s.',
                            doc_id, error, conflict_documents[doc_id], action)

            def on_error(doc_id, error):
                if error_retry_limit is None or errored_documents[doc_id] < error_retry_limit:
                    errored_documents[doc_id] += 1
                    action = 'retrying'
                    retry_ids.add(doc_id)
                else:
                    action = 'giving up'
                log.warning('There was a general error with document %s: %r. Total # of errors: %i, %s.',
                            doc_id, error, errored_documents[doc_id], action)

<<<<<<< HEAD
            if len(indexable_documents) < 128:
                for cur_doc in indexable_documents.values():
=======
            if len(documents_by_id) < 128:
                for cur_doc in documents_by_id.values():
>>>>>>> 8f740814
                    doc_id = cur_doc.document_id
                    try:
                        es_client.index(index=cur_doc.document_index,
                                        doc_type=cur_doc.document_type,
                                        body=cur_doc.to_source(),
                                        id=doc_id,
                                        refresh=self.refresh,
                                        version=cur_doc.document_version,
                                        version_type='external')
                    except ConflictError as e:
                        on_conflict(doc_id, e)
                    except ElasticsearchException as e:
                        on_error(doc_id, e)
                    else:
                        on_success(doc_id)
            else:
                actions = [dict(_op_type="index",
                                _index=doc.document_index,
                                _type=doc.document_type,
                                _source=doc.to_source(),
                                _id=doc.document_id,
                                version=doc.document_version,
                                version_type="external") for doc in documents_by_id.values()]
                if len(actions) < 1024:
                    log.info("Using streaming_bulk().")
                    helper = streaming_bulk
                else:
                    log.info("Using parallel_bulk().")
                    helper = parallel_bulk
                response = helper(client=es_client,
                                  actions=actions,
                                  refresh=self.refresh,
                                  raise_on_error=False,
                                  max_chunk_bytes=10485760)
                for success, info in response:
                    doc_id = info['index']['_id']
                    if success:
                        on_success(doc_id)
                    else:
                        if info['index']['status'] == 409:
                            on_conflict(doc_id, info)
                        else:
                            on_error(doc_id, info)

            # Collect the set of documents to be retried
            documents_by_id = {k: v for k, v in documents_by_id.items() if k in retry_ids}
        if errored_documents or conflict_documents:
            log.warning('Failures: %r', errored_documents)
            log.warning('Conflicts: %r', conflict_documents)
            raise RuntimeError('Failed to index documents. Failures: %i, conflicts: %i.' %
                               (len(errored_documents), len(conflict_documents)))

    def _merge_existing_docs(self, documents_by_id: DocumentsById) -> DocumentsById:
        mget_body = dict(docs=[dict(_index=doc.document_index,
                                    _type=doc.document_type,
                                    _id=doc.document_id) for doc in documents_by_id.values()])
        response = ESClientFactory.get().mget(body=mget_body)
        cur_docs = [doc for doc in response["docs"] if doc['found']]
        if cur_docs:
            log.info("Merging %i existing document(s).", len(cur_docs))
            # Make a mutable copy …
            merged_documents_by_id = dict(documents_by_id)
            # … and update with documents already in index
            for cur_doc in cur_docs:
                cur_doc = ElasticSearchDocument.from_index(cur_doc)
                new_doc = merged_documents_by_id[cur_doc.document_id]
                cur_doc.update_with(new_doc)
                merged_documents_by_id[cur_doc.document_id] = cur_doc
            return merged_documents_by_id
        else:
            log.info("No existing documents to merge with.")
            return documents_by_id

    def delete(self, dss_notification: JSON) -> None:
        bundle_uuid = dss_notification['match']['bundle_uuid']
        bundle_version = dss_notification['match']['bundle_version']
        docs = self._get_docs_by_uuid_and_version(bundle_uuid, bundle_version)

        documents_by_id = {}
        for hit in docs['hits']['hits']:
            doc = ElasticSearchDocument.from_index(hit)
            for bundle in doc.bundles:
                if bundle.version == bundle_version and bundle.uuid == bundle_uuid:
                    bundle.delete()
            documents_by_id[doc.document_id] = doc

        self.document_handler(documents_by_id)

    def _get_docs_by_uuid_and_version(self, bundle_uuid, bundle_version):
        search_query = {
            "version": True,
            "query": {
                "bool": {
                    "must": [
                        {
                            "term": {
                                "bundles.uuid.keyword": {
                                    "value": bundle_uuid
                                }
                            }
                        },
                        {
                            "term": {
                                "bundles.version.keyword": {
                                    "value": bundle_version
                                }
                            }
                        }
                    ]
                }
            }
        }
        es_client = ESClientFactory.get()
        return es_client.search(doc_type="doc", body=search_query)<|MERGE_RESOLUTION|>--- conflicted
+++ resolved
@@ -116,13 +116,8 @@
                 log.warning('There was a general error with document %s: %r. Total # of errors: %i, %s.',
                             doc_id, error, errored_documents[doc_id], action)
 
-<<<<<<< HEAD
-            if len(indexable_documents) < 128:
-                for cur_doc in indexable_documents.values():
-=======
             if len(documents_by_id) < 128:
                 for cur_doc in documents_by_id.values():
->>>>>>> 8f740814
                     doc_id = cur_doc.document_id
                     try:
                         es_client.index(index=cur_doc.document_index,
