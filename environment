azul_vars=(
    # The path to the project root directory
    AZUL_HOME

    # The name of the current deployment. This variable controls the name of all
    # cloud resources and is the main vehicle for isolating cloud resources
    # between deployments.
    AZUL_DEPLOYMENT_STAGE

    # The URL to the DSS (aka Blue box) REST API
    AZUL_DSS_ENDPOINT

    # The name of the hosted zone in Route 53 in which to create user friendly
    # domain names for various API gateways. This hosted zone will have to be
    # created manually prior to running `make terraform`. The value is typically
    # not deployment specific. A subdomain will automatically be created for
    # each deployment.
    AZUL_DOMAIN_NAME

    # A template for the name of the Route 53 record set in the hosted zone
    # specified by AZUL_DOMAIN_NAME. The string {lambda_name} in the template
    # will be substituted with the name of the Lambda function, e.g. `indexer`
    # or `service`. May contain periods.
    AZUL_SUBDOMAIN_TEMPLATE

    # A prefix to be prepended to the names of AWS Lambda functions and
    # associated resources. Must not contain periods.
    AZUL_RESOURCE_PREFIX

    # The host and port of the Elasticsearch instance to use. This takes
    # precedence over AZUL_ES_DOMAIN.
    AZUL_ES_ENDPOINT

    # The name of the AWS-hosted Elasticsearch instance (not a domain name) to
    # use. The given ES domain's endpoint will be looked up dynamically.
    AZUL_ES_DOMAIN

    # Boolean value, 1 to share `dev` ES domain, 0 (default) to create your own
    AZUL_SHARE_ES_DOMAIN

    # Prefix to describe ES indices
    AZUL_INDEX_PREFIX

    # The number of nodes in the AWS-hosted Elasticsearch cluster
    AZUL_ES_INSTANCE_COUNT

    # The EC2 instance type to use for a cluster node
    AZUL_ES_INSTANCE_TYPE

    # The size of the EBS volume backing each cluster node
    AZUL_ES_VOLUME_SIZE

    # Elasticsearch operation timeout in seconds
    AZUL_ES_TIMEOUT

    # The name of the bucket where TerraForm maintains its state, allowing
    # multiple developers to collaboratively use TerraForm in a single AWS
    # account. This bucket is likely going be shared with other projects such as
    # DSS and might require some coordination with the developers of those
    # projects. The special string {account_id} is replaced with the ID of the
    # AWS account the currently configured AWS credentials belong to.
    AZUL_TERRAFORM_BACKEND_BUCKET_TEMPLATE

    # The number of workers pulling files from DSS. There is one such set of DSS
    # workers per index worker!
    AZUL_DSS_WORKERS

    # Whether to create a subscription to DSS during deployment. Set this
    # variable to 1 to enable `make deploy` to subscribe the indexer in the
    # active deployment to DSS bundle events. Making a subscription requires
    # authenticating against DSS using a Google service account specific to this
    # deployment.
    #
    # If making the subscription is enabled, `make terraform` will automatically
    # set up the Google service account for the indexer and deposit its
    # credentials into AWS secrets manager. For this to work you need to
    # configure your *personal* service account credentials in
    # `environment.local` enabling Terraform to create the shared *indexer*
    # service account. The two variables that need to be set are
    # GOOGLE_APPLICATION_CREDENTIALS and GOOGLE_PROJECT. These are well
    # documented. You need to use service account credentials, `gcloud auth
    # login` apparently does not work for this.
    #
    # Set this variable to 0 to prevent the registration of a subscription and
    # to disable the creation of the Google service account. You won't need to
    # configure any Google credentials in that case. Note that disabling the
    # subscription registration won't remove any existing subscriptions. Use
    # `scripts/subscribe.py -U` for that.
    #
    # If you set this variable back from 1 to 0 on an existing deployment, be
    # sure to run `make terraform` right afterwards so the Google cloud
    # resources are physically deleted. After that you may also unset the
    # GOOGLE_.. variables in your environment.
    AZUL_SUBSCRIBE_TO_DSS

    # The number of concurrently running indexer lambda executions. Chalice
    # creates one Lambda function for handling HTTP requests from API Gateway
    # and one additional Lambda function per event handler. The concurrency
    # limit applies to each such function independently. See
    # https://docs.aws.amazon.com/lambda/latest/dg/concurrent-executions.html
    # for details. This setting may also be used to drive other scaling choices,
    # like the number of shards in Elasticsearch.
    #
    AZUL_INDEXER_CONCURRENCY
)

unset ${azul_vars[*]}

AZUL_HOME="$(cd -P "$(dirname "${BASH_SOURCE[0]}")" && pwd)"

if [[ ! -f "${AZUL_HOME}/deployments/.active/environment" ]]; then
    echo "Please create a symlink to the active deployment. " \
         "For example 'cd deployments && ln -snf dev .active'"
    return
fi

_set () {
    for var in ${azul_vars[*]}; do
        if [[ ${var} == $1 ]]; then
            eval ": \${$1:='$2'}"
            # Only echo in interactive shells
            if [[ -n $PS1 ]]; then
                self=${BASH_SOURCE[1]#${AZUL_HOME}/}
                if [[ ${!1} == $2 ]]; then
                    echo ${self}: Set $1 to "'$2'"
                else
                    echo ${self}: Not setting $1 to "'$2'"
                fi
            fi
            return
        fi
    done
    echo "Error: variable $1 is missing from azul_vars."
    unset ${azul_vars[*]}
    # That's the only way (I know of) we can exit the sourced script from within
    # a function
    kill -SIGINT $$
}

# Set variables specific to the active deployment and the current user. This is
# the most specific level.
if [[ -f "${AZUL_HOME}/deployments/.active/environment.local" ]]; then
    source "${AZUL_HOME}/deployments/.active/environment.local"
fi

# Set variables specific to the active deployment
source "${AZUL_HOME}/deployments/.active/environment"

# Set variables specific to the current user
if [[ -f "${AZUL_HOME}/environment.local" ]]; then
    source "${AZUL_HOME}/environment.local"
fi

# Set the global defaults. This is the least specific level.

_set AZUL_DOMAIN_NAME "$AZUL_DEPLOYMENT_STAGE.explore.data.humancellatlas.org"  # FIXME: project-specific, is this the right place for this?
_set AZUL_SUBDOMAIN_TEMPLATE "{lambda_name}"
_set AZUL_RESOURCE_PREFIX "azul"
_set AZUL_INDEX_PREFIX "azul"
_set AZUL_ES_DOMAIN "azul-index-$AZUL_DEPLOYMENT_STAGE"
_set AZUL_SHARE_ES_DOMAIN 0
_set AZUL_ES_INSTANCE_COUNT 2
<<<<<<< HEAD
_set AZUL_ES_INSTANCE_TYPE "m4.xlarge.elasticsearch"
_set AZUL_ES_VOLUME_SIZE 70
_set AZUL_ES_TIMEOUT 60
_set AZUL_INDEX_WORKERS 16
=======
_set AZUL_ES_INSTANCE_TYPE "r4.2xlarge.elasticsearch"  # Indexing performance benefits from the increased memory offered
                                                       # by the `r` family, especially now that the number of shards is
                                                       # tied to the indexer Lambda concurrency. 2xlarge was chosen
                                                       # heuristically to accomodate scale tests.
_set AZUL_ES_VOLUME_SIZE 70
_set AZUL_ES_TIMEOUT 60  # matches AWS' own timeout on the ELB sitting in front of ES:
                         # https://forums.aws.amazon.com/thread.jspa?threadID=233378
>>>>>>> 8f740814
_set AZUL_DSS_WORKERS 8
_set AZUL_INDEXER_CONCURRENCY 64
_set AZUL_SUBSCRIBE_TO_DSS 1

# This is the same TF bucket as the one DSS uses
_set AZUL_TERRAFORM_BACKEND_BUCKET_TEMPLATE "org-humancellatlas-dss-config-{account_id}"

unset -f _set

export ${azul_vars[*]}

# A little helper to make re-sourcing this script easier.
#
_refresh () {
    source ${AZUL_HOME}/environment
}

# Manage the symlink to the active deployment
#
_select () {
    if [[ $1 != "" ]]; then
        ( # use sub-shell so `cd` is temporary
            cd ${AZUL_HOME}/deployments &&
            test -d "$1" &&
            { [ ! -e .active ] || { [ -L .active ] && rm .active ;} ;} &&
            ln -s "$1" .active
        ) || { echo error: "$1" && return ;}
        _refresh
    fi
    ( cd ${AZUL_HOME}/deployments && ls -l .active )
}

export PYTHONPATH="$AZUL_HOME/src:$AZUL_HOME/test"
export TF_DATA_DIR="${AZUL_HOME}/deployments/.active/.terraform"<|MERGE_RESOLUTION|>--- conflicted
+++ resolved
@@ -160,12 +160,6 @@
 _set AZUL_ES_DOMAIN "azul-index-$AZUL_DEPLOYMENT_STAGE"
 _set AZUL_SHARE_ES_DOMAIN 0
 _set AZUL_ES_INSTANCE_COUNT 2
-<<<<<<< HEAD
-_set AZUL_ES_INSTANCE_TYPE "m4.xlarge.elasticsearch"
-_set AZUL_ES_VOLUME_SIZE 70
-_set AZUL_ES_TIMEOUT 60
-_set AZUL_INDEX_WORKERS 16
-=======
 _set AZUL_ES_INSTANCE_TYPE "r4.2xlarge.elasticsearch"  # Indexing performance benefits from the increased memory offered
                                                        # by the `r` family, especially now that the number of shards is
                                                        # tied to the indexer Lambda concurrency. 2xlarge was chosen
@@ -173,7 +167,6 @@
 _set AZUL_ES_VOLUME_SIZE 70
 _set AZUL_ES_TIMEOUT 60  # matches AWS' own timeout on the ELB sitting in front of ES:
                          # https://forums.aws.amazon.com/thread.jspa?threadID=233378
->>>>>>> 8f740814
 _set AZUL_DSS_WORKERS 8
 _set AZUL_INDEXER_CONCURRENCY 64
 _set AZUL_SUBSCRIBE_TO_DSS 1
